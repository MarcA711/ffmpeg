--- conflicted
+++ resolved
@@ -33,7 +33,6 @@
 
 #include "avcodec.h"
 
-<<<<<<< HEAD
 /**
  * Parse code values:
  *
@@ -61,10 +60,7 @@
     int minor;
 } DiracVersionInfo;
 
-typedef struct dirac_source_params {
-=======
 typedef struct AVDiracSeqHeader {
->>>>>>> e02de9df
     unsigned width;
     unsigned height;
     uint8_t chroma_format;          ///< 0: 444  1: 422  2: 420
@@ -83,12 +79,6 @@
     uint8_t pixel_range_index;      ///< index into dirac_pixel_range_presets[]
     uint8_t color_spec_index;       ///< index into dirac_color_spec_presets[]
 
-<<<<<<< HEAD
-int avpriv_dirac_parse_sequence_header(AVCodecContext *avctx, GetBitContext *gb,
-                                       dirac_source_params *source,
-                                       DiracVersionInfo *version,
-                                       int *bit_depth);
-=======
     int profile;
     int level;
 
@@ -100,6 +90,9 @@
     enum AVColorPrimaries color_primaries;
     enum AVColorTransferCharacteristic color_trc;
     enum AVColorSpace colorspace;
+
+    DiracVersionInfo version;
+    int bit_depth;
 } AVDiracSeqHeader;
 
 /**
@@ -116,6 +109,5 @@
 int av_dirac_parse_sequence_header(AVDiracSeqHeader **dsh,
                                    const uint8_t *buf, size_t buf_size,
                                    void *log_ctx);
->>>>>>> e02de9df
 
 #endif /* AVCODEC_DIRAC_H */