--- conflicted
+++ resolved
@@ -38,11 +38,7 @@
 #include "msmpeg4data.h"
 #include "unary.h"
 #include "mathops.h"
-<<<<<<< HEAD
-#include "vdpau_internal.h"
 #include "libavutil/avassert.h"
-=======
->>>>>>> 578ea75a
 
 #undef NDEBUG
 #include <assert.h>
@@ -5997,16 +5993,7 @@
     s->me.qpel_put = s->dsp.put_qpel_pixels_tab;
     s->me.qpel_avg = s->dsp.avg_qpel_pixels_tab;
 
-<<<<<<< HEAD
-    if ((CONFIG_VC1_VDPAU_DECODER)
-        &&s->avctx->codec->capabilities&CODEC_CAP_HWACCEL_VDPAU) {
-        if (v->field_mode && buf_start_second_field) {
-            ff_vdpau_vc1_decode_picture(s, buf_start, buf_start_second_field - buf_start);
-            ff_vdpau_vc1_decode_picture(s, buf_start_second_field, (buf + buf_size) - buf_start_second_field);
-        } else {
-            ff_vdpau_vc1_decode_picture(s, buf_start, (buf + buf_size) - buf_start);
-        }
-    } else if (avctx->hwaccel) {
+    if (avctx->hwaccel) {
         if (v->field_mode && buf_start_second_field) {
             // decode first field
             s->picture_structure = PICT_BOTTOM_FIELD - v->tff;
@@ -6043,15 +6030,6 @@
             if (avctx->hwaccel->end_frame(avctx) < 0)
                 goto err;
         }
-=======
-    if (avctx->hwaccel) {
-        if (avctx->hwaccel->start_frame(avctx, buf, buf_size) < 0)
-            goto err;
-        if (avctx->hwaccel->decode_slice(avctx, buf_start, (buf + buf_size) - buf_start) < 0)
-            goto err;
-        if (avctx->hwaccel->end_frame(avctx) < 0)
-            goto err;
->>>>>>> 578ea75a
     } else {
         int header_ret = 0;
 
