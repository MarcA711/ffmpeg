--- conflicted
+++ resolved
@@ -1050,16 +1050,10 @@
         if ((edges&8) && s->mb_y == (s->mb_height - 1))        \
             mquant = v->altpq;                                 \
         if (!mquant || mquant > 31) {                          \
-<<<<<<< HEAD
-            av_log(v->s.avctx, AV_LOG_ERROR, "invalid mquant %d\n", mquant);   \
-            mquant = 1;                                \
-        }                                              \
-=======
             av_log(v->s.avctx, AV_LOG_ERROR,                   \
                    "Overriding invalid mquant %d\n", mquant);  \
             mquant = 1;                                        \
         }                                                      \
->>>>>>> c83f44db
     }
 
 /**
@@ -4961,11 +4955,7 @@
                 if (!(xoff[sprite] & 0xFFFF) && xadv[sprite] == 1 << 16) {
                         src_h[sprite][0] = iplane + (xoff[sprite] >> 16) +  yline      * iline;
                     if (ysub[sprite])
-<<<<<<< HEAD
-                        src_h[sprite][1] = iplane + (xoff[sprite] >> 16) + FFMIN(yline + 1, (v->sprite_height>>!!plane)-1) * iline;
-=======
                         src_h[sprite][1] = iplane + (xoff[sprite] >> 16) + next_line;
->>>>>>> c83f44db
                 } else {
                     if (sr_cache[sprite][0] != yline) {
                         if (sr_cache[sprite][1] == yline) {
@@ -4977,13 +4967,9 @@
                         }
                     }
                     if (ysub[sprite] && sr_cache[sprite][1] != yline + 1) {
-<<<<<<< HEAD
-                        v->vc1dsp.sprite_h(v->sr_rows[sprite][1], iplane + FFMIN(yline + 1, (v->sprite_height>>!!plane)-1) * iline, xoff[sprite], xadv[sprite], width);
-=======
                         v->vc1dsp.sprite_h(v->sr_rows[sprite][1],
                                            iplane + next_line, xoff[sprite],
                                            xadv[sprite], width);
->>>>>>> c83f44db
                         sr_cache[sprite][1] = yline + 1;
                     }
                     src_h[sprite][0] = v->sr_rows[sprite][0];
@@ -5600,15 +5586,10 @@
         mb_height = s->mb_height >> v->field_mode;
         for (i = 0; i <= n_slices; i++) {
             if (i > 0 &&  slices[i - 1].mby_start >= mb_height) {
-<<<<<<< HEAD
-                if(v->field_mode <= 0) {
-                    av_log(v->s.avctx, AV_LOG_ERROR, "invalid end_mb_y %d\n", slices[i - 1].mby_start);
-=======
                 if (v->field_mode <= 0) {
                     av_log(v->s.avctx, AV_LOG_ERROR, "Slice %d starts beyond "
                            "picture boundary (%d >= %d)\n", i,
                            slices[i - 1].mby_start, mb_height);
->>>>>>> c83f44db
                     continue;
                 }
                 v->second_field = 1;
@@ -5623,21 +5604,13 @@
                 v->pic_header_flag = 0;
                 if (v->field_mode && i == n_slices1 + 2) {
                     if (ff_vc1_parse_frame_header_adv(v, &s->gb) < 0) {
-<<<<<<< HEAD
-                        av_log(v->s.avctx, AV_LOG_ERROR, "slice header damaged\n");
-=======
                         av_log(v->s.avctx, AV_LOG_ERROR, "Field header damaged\n");
->>>>>>> c83f44db
                         continue;
                     }
                 } else if (get_bits1(&s->gb)) {
                     v->pic_header_flag = 1;
                     if (ff_vc1_parse_frame_header_adv(v, &s->gb) < 0) {
-<<<<<<< HEAD
-                        av_log(v->s.avctx, AV_LOG_ERROR, "slice header damaged\n");
-=======
                         av_log(v->s.avctx, AV_LOG_ERROR, "Slice header damaged\n");
->>>>>>> c83f44db
                         continue;
                     }
                 }
