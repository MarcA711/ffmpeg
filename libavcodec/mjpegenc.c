--- conflicted
+++ resolved
@@ -223,13 +223,9 @@
     }
 
     put_bits(&s->pb, 16, 17);
-<<<<<<< HEAD
-    if(lossless && (s->avctx->pix_fmt == PIX_FMT_BGR0
-                    || s->avctx->pix_fmt == PIX_FMT_BGRA
-                    || s->avctx->pix_fmt == PIX_FMT_BGR24))
-=======
-    if(lossless && s->avctx->pix_fmt == AV_PIX_FMT_BGRA)
->>>>>>> 716d413c
+    if(lossless && (s->avctx->pix_fmt == AV_PIX_FMT_BGR0
+                    || s->avctx->pix_fmt == AV_PIX_FMT_BGRA
+                    || s->avctx->pix_fmt == AV_PIX_FMT_BGR24))
         put_bits(&s->pb, 8, 9); /* 9 bits/component RCT */
     else
         put_bits(&s->pb, 8, 8); /* 8 bits/component */
@@ -507,14 +503,9 @@
     .init           = ff_MPV_encode_init,
     .encode2        = ff_MPV_encode_picture,
     .close          = ff_MPV_encode_end,
-<<<<<<< HEAD
     .capabilities   = CODEC_CAP_SLICE_THREADS | CODEC_CAP_FRAME_THREADS | CODEC_CAP_INTRA_ONLY,
-    .pix_fmts       = (const enum PixelFormat[]){
-        PIX_FMT_YUVJ420P, PIX_FMT_YUVJ422P, PIX_FMT_NONE
-=======
     .pix_fmts       = (const enum AVPixelFormat[]){
         AV_PIX_FMT_YUVJ420P, AV_PIX_FMT_YUVJ422P, AV_PIX_FMT_NONE
->>>>>>> 716d413c
     },
     .long_name      = NULL_IF_CONFIG_SMALL("MJPEG (Motion JPEG)"),
 };
@@ -528,8 +519,8 @@
     .init           = ff_MPV_encode_init,
     .encode2        = amv_encode_picture,
     .close          = ff_MPV_encode_end,
-    .pix_fmts       = (const enum PixelFormat[]){
-        PIX_FMT_YUVJ420P, PIX_FMT_YUVJ422P, PIX_FMT_NONE
+    .pix_fmts       = (const enum AVPixelFormat[]){
+        AV_PIX_FMT_YUVJ420P, AV_PIX_FMT_YUVJ422P, AV_PIX_FMT_NONE
     },
     .long_name      = NULL_IF_CONFIG_SMALL("AMV Video"),
 };
