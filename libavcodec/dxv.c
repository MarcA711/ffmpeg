/*
 * Resolume DXV decoder
 * Copyright (C) 2015 Vittorio Giovara <vittorio.giovara@gmail.com>
 *
 * This file is part of FFmpeg.
 *
 * FFmpeg is free software; you can redistribute it and/or
 * modify it under the terms of the GNU Lesser General Public
 * License as published by the Free Software Foundation; either
 * version 2.1 of the License, or (at your option) any later version.
 *
 * FFmpeg is distributed in the hope that it will be useful,
 * but WITHOUT ANY WARRANTY; without even the implied warranty of
 * MERCHANTABILITY or FITNESS FOR A PARTICULAR PURPOSE.  See the GNU
 * Lesser General Public License for more details.
 *
 * You should have received a copy of the GNU Lesser General Public
 * License along with FFmpeg; if not, write to the Free Software
 * Foundation, Inc., 51 Franklin Street, Fifth Floor, Boston, MA 02110-1301 USA
 */

#include <stdint.h>

#include "libavutil/imgutils.h"

#include "avcodec.h"
#include "bytestream.h"
#include "internal.h"
#include "lzf.h"
#include "texturedsp.h"
#include "thread.h"

typedef struct DXVContext {
    TextureDSPContext texdsp;
    GetByteContext gbc;

    uint8_t *tex_data;  // Compressed texture
    int tex_rat;        // Compression ratio
    int tex_step;       // Distance between blocks
    int64_t tex_size;   // Texture size

    /* Optimal number of slices for parallel decoding */
    int slice_count;

    /* Pointer to the selected decompression function */
    int (*tex_funct)(uint8_t *dst, ptrdiff_t stride, const uint8_t *block);
} DXVContext;

static int decompress_texture_thread(AVCodecContext *avctx, void *arg,
                                     int slice, int thread_nb)
{
    DXVContext *ctx = avctx->priv_data;
    AVFrame *frame = arg;
    const uint8_t *d = ctx->tex_data;
    int w_block = avctx->coded_width / TEXTURE_BLOCK_W;
    int h_block = avctx->coded_height / TEXTURE_BLOCK_H;
    int x, y;
    int start_slice, end_slice;
    int base_blocks_per_slice = h_block / ctx->slice_count;
    int remainder_blocks = h_block % ctx->slice_count;

    /* When the frame height (in blocks) doesn't divide evenly between the
     * number of slices, spread the remaining blocks evenly between the first
     * operations */
    start_slice = slice * base_blocks_per_slice;
    /* Add any extra blocks (one per slice) that have been added
     * before this slice */
    start_slice += FFMIN(slice, remainder_blocks);

    end_slice = start_slice + base_blocks_per_slice;
    /* Add an extra block if there are remainder blocks to be accounted for */
    if (slice < remainder_blocks)
        end_slice++;

    for (y = start_slice; y < end_slice; y++) {
        uint8_t *p = frame->data[0] + y * frame->linesize[0] * TEXTURE_BLOCK_H;
        int off  = y * w_block;
        for (x = 0; x < w_block; x++) {
            ctx->tex_funct(p + x * 16, frame->linesize[0],
                           d + (off + x) * ctx->tex_step);
        }
    }

    return 0;
}

/* This scheme addresses already decoded elements depending on 2-bit status:
 *   0 -> copy new element
 *   1 -> copy one element from position -x
 *   2 -> copy one element from position -(get_byte() + 2) * x
 *   3 -> copy one element from position -(get_16le() + 0x102) * x
 * x is always 2 for dxt1 and 4 for dxt5. */
#define CHECKPOINT(x)                                                         \
    do {                                                                      \
        if (state == 0) {                                                     \
            value = bytestream2_get_le32(gbc);                                \
            state = 16;                                                       \
        }                                                                     \
        op = value & 0x3;                                                     \
        value >>= 2;                                                          \
        state--;                                                              \
        switch (op) {                                                         \
        case 1:                                                               \
            idx = x;                                                          \
            break;                                                            \
        case 2:                                                               \
            idx = (bytestream2_get_byte(gbc) + 2) * x;                        \
            break;                                                            \
        case 3:                                                               \
            idx = (bytestream2_get_le16(gbc) + 0x102) * x;                    \
            break;                                                            \
        }                                                                     \
    } while(0)

static int dxv_decompress_dxt1(AVCodecContext *avctx)
{
    DXVContext *ctx = avctx->priv_data;
    GetByteContext *gbc = &ctx->gbc;
    uint32_t value, prev, op;
    int idx = 0, state = 0;
    int pos = 2;

    /* Copy the first two elements */
    AV_WL32(ctx->tex_data, bytestream2_get_le32(gbc));
    AV_WL32(ctx->tex_data + 4, bytestream2_get_le32(gbc));

    /* Process input until the whole texture has been filled */
    while (pos < ctx->tex_size / 4) {
        CHECKPOINT(2);

        /* Copy two elements from a previous offset or from the input buffer */
        if (op) {
            prev = AV_RL32(ctx->tex_data + 4 * (pos - idx));
            AV_WL32(ctx->tex_data + 4 * pos, prev);
            pos++;

            prev = AV_RL32(ctx->tex_data + 4 * (pos - idx));
            AV_WL32(ctx->tex_data + 4 * pos, prev);
            pos++;
        } else {
            CHECKPOINT(2);

            if (op)
                prev = AV_RL32(ctx->tex_data + 4 * (pos - idx));
            else
                prev = bytestream2_get_le32(gbc);
            AV_WL32(ctx->tex_data + 4 * pos, prev);
            pos++;

            CHECKPOINT(2);

            if (op)
                prev = AV_RL32(ctx->tex_data + 4 * (pos - idx));
            else
                prev = bytestream2_get_le32(gbc);
            AV_WL32(ctx->tex_data + 4 * pos, prev);
            pos++;
        }
    }

    return 0;
}

static int dxv_decompress_dxt5(AVCodecContext *avctx)
{
    DXVContext *ctx = avctx->priv_data;
    GetByteContext *gbc = &ctx->gbc;
    uint32_t value, op;
    int idx, prev, state = 0;
    int pos = 4;
    int run = 0;
    int probe, check;

    /* Copy the first four elements */
    AV_WL32(ctx->tex_data +  0, bytestream2_get_le32(gbc));
    AV_WL32(ctx->tex_data +  4, bytestream2_get_le32(gbc));
    AV_WL32(ctx->tex_data +  8, bytestream2_get_le32(gbc));
    AV_WL32(ctx->tex_data + 12, bytestream2_get_le32(gbc));

    /* Process input until the whole texture has been filled */
    while (pos < ctx->tex_size / 4) {
        if (run) {
            run--;

            prev = AV_RL32(ctx->tex_data + 4 * (pos - 4));
            AV_WL32(ctx->tex_data + 4 * pos, prev);
            pos++;
            prev = AV_RL32(ctx->tex_data + 4 * (pos - 4));
            AV_WL32(ctx->tex_data + 4 * pos, prev);
            pos++;
        } else {
            if (state == 0) {
                value = bytestream2_get_le32(gbc);
                state = 16;
            }
            op = value & 0x3;
            value >>= 2;
            state--;

            switch (op) {
            case 0:
                /* Long copy */
                check = bytestream2_get_byte(gbc) + 1;
                if (check == 256) {
                    do {
                        probe = bytestream2_get_le16(gbc);
                        check += probe;
                    } while (probe == 0xFFFF);
                }
                while (check && pos < ctx->tex_size / 4) {
                    prev = AV_RL32(ctx->tex_data + 4 * (pos - 4));
                    AV_WL32(ctx->tex_data + 4 * pos, prev);
                    pos++;

                    prev = AV_RL32(ctx->tex_data + 4 * (pos - 4));
                    AV_WL32(ctx->tex_data + 4 * pos, prev);
                    pos++;

                    prev = AV_RL32(ctx->tex_data + 4 * (pos - 4));
                    AV_WL32(ctx->tex_data + 4 * pos, prev);
                    pos++;

                    prev = AV_RL32(ctx->tex_data + 4 * (pos - 4));
                    AV_WL32(ctx->tex_data + 4 * pos, prev);
                    pos++;

                    check--;
                }

                /* Restart (or exit) the loop */
                continue;
                break;
            case 1:
                /* Load new run value */
                run = bytestream2_get_byte(gbc);
                if (run == 255) {
                    do {
                        probe = bytestream2_get_le16(gbc);
                        run += probe;
                    } while (probe == 0xFFFF);
                }

                /* Copy two dwords from previous data */
                prev = AV_RL32(ctx->tex_data + 4 * (pos - 4));
                AV_WL32(ctx->tex_data + 4 * pos, prev);
                pos++;

                prev = AV_RL32(ctx->tex_data + 4 * (pos - 4));
                AV_WL32(ctx->tex_data + 4 * pos, prev);
                pos++;
                break;
            case 2:
                /* Copy two dwords from a previous index */
                idx = 8 + bytestream2_get_le16(gbc);
                prev = AV_RL32(ctx->tex_data + 4 * (pos - idx));
                AV_WL32(ctx->tex_data + 4 * pos, prev);
                pos++;

                prev = AV_RL32(ctx->tex_data + 4 * (pos - idx));
                AV_WL32(ctx->tex_data + 4 * pos, prev);
                pos++;
                break;
            case 3:
                /* Copy two dwords from input */
                prev = bytestream2_get_le32(gbc);
                AV_WL32(ctx->tex_data + 4 * pos, prev);
                pos++;

                prev = bytestream2_get_le32(gbc);
                AV_WL32(ctx->tex_data + 4 * pos, prev);
                pos++;
                break;
            }
        }

        CHECKPOINT(4);

        /* Copy two elements from a previous offset or from the input buffer */
        if (op) {
            prev = AV_RL32(ctx->tex_data + 4 * (pos - idx));
            AV_WL32(ctx->tex_data + 4 * pos, prev);
            pos++;

            prev = AV_RL32(ctx->tex_data + 4 * (pos - idx));
            AV_WL32(ctx->tex_data + 4 * pos, prev);
            pos++;
        } else {
            CHECKPOINT(4);

            if (op)
                prev = AV_RL32(ctx->tex_data + 4 * (pos - idx));
            else
                prev = bytestream2_get_le32(gbc);
            AV_WL32(ctx->tex_data + 4 * pos, prev);
            pos++;

            CHECKPOINT(4);

            if (op)
                prev = AV_RL32(ctx->tex_data + 4 * (pos - idx));
            else
                prev = bytestream2_get_le32(gbc);
            AV_WL32(ctx->tex_data + 4 * pos, prev);
            pos++;
        }
    }

    return 0;
}

static int dxv_decompress_lzf(AVCodecContext *avctx)
{
    DXVContext *ctx = avctx->priv_data;
    return ff_lzf_uncompress(&ctx->gbc, &ctx->tex_data, &ctx->tex_size);
}

static int dxv_decode(AVCodecContext *avctx, void *data,
                      int *got_frame, AVPacket *avpkt)
{
    DXVContext *ctx = avctx->priv_data;
    ThreadFrame tframe;
    GetByteContext *gbc = &ctx->gbc;
    int (*decompress_tex)(AVCodecContext *avctx);
    uint32_t tag;
    int version_major, version_minor = 0;
    int size = 0, old_type = 0;
    int ret;

    bytestream2_init(gbc, avpkt->data, avpkt->size);

    tag = bytestream2_get_le32(gbc);
    switch (tag) {
    case MKBETAG('D', 'X', 'T', '1'):
        decompress_tex = dxv_decompress_dxt1;
        ctx->tex_funct = ctx->texdsp.dxt1_block;
        ctx->tex_rat   = 8;
        ctx->tex_step  = 8;
        av_log(avctx, AV_LOG_DEBUG, "DXTR1 compression and DXT1 texture ");
        break;
    case MKBETAG('D', 'X', 'T', '5'):
        decompress_tex = dxv_decompress_dxt5;
        ctx->tex_funct = ctx->texdsp.dxt5_block;
        ctx->tex_rat   = 4;
        ctx->tex_step  = 16;
        av_log(avctx, AV_LOG_DEBUG, "DXTR5 compression and DXT5 texture ");
        break;
    case MKBETAG('Y', 'C', 'G', '6'):
    case MKBETAG('Y', 'G', '1', '0'):
        avpriv_report_missing_feature(avctx, "Tag 0x%08X", tag);
        return AVERROR_PATCHWELCOME;
    default:
        /* Old version does not have a real header, just size and type. */
        size = tag & 0x00FFFFFF;
        old_type = tag >> 24;
        version_major = (old_type & 0x0F) - 1;

        if (old_type & 0x40) {
            av_log(avctx, AV_LOG_DEBUG, "LZF compression and DXT5 texture ");
            ctx->tex_funct = ctx->texdsp.dxt5_block;
            ctx->tex_step  = 16;
<<<<<<< HEAD
        } else if (old_type & 0x20 || old_type & 0x2) {
=======
        } else if (old_type & 0x20 || version_major == 1) {
>>>>>>> fb288969
            av_log(avctx, AV_LOG_DEBUG, "LZF compression and DXT1 texture ");
            ctx->tex_funct = ctx->texdsp.dxt1_block;
            ctx->tex_step  = 8;
        } else {
            av_log(avctx, AV_LOG_ERROR, "Unsupported header (0x%08X)\n.", tag);
            return AVERROR_INVALIDDATA;
        }
        decompress_tex = dxv_decompress_lzf;
        ctx->tex_rat = 1;
        break;
    }

    /* New header is 12 bytes long. */
    if (!old_type) {
        version_major = bytestream2_get_byte(gbc) - 1;
        version_minor = bytestream2_get_byte(gbc);

        bytestream2_skip(gbc, 2); // unknown
        size = bytestream2_get_le32(gbc);
    }
    av_log(avctx, AV_LOG_DEBUG, "(version %d.%d)\n", version_major, version_minor);

    if (size != bytestream2_get_bytes_left(gbc)) {
        av_log(avctx, AV_LOG_ERROR, "Incomplete or invalid file (%u > %u)\n.",
               size, bytestream2_get_bytes_left(gbc));
        return AVERROR_INVALIDDATA;
    }

    ctx->tex_size = avctx->coded_width * avctx->coded_height * 4 / ctx->tex_rat;
    ret = av_reallocp(&ctx->tex_data, ctx->tex_size);
    if (ret < 0)
        return ret;

    /* Decompress texture out of the intermediate compression. */
    ret = decompress_tex(avctx);
    if (ret < 0)
        return ret;

    tframe.f = data;
    ret = ff_thread_get_buffer(avctx, &tframe, 0);
    if (ret < 0)
        return ret;

    /* Now decompress the texture with the standard functions. */
    avctx->execute2(avctx, decompress_texture_thread,
                    tframe.f, NULL, ctx->slice_count);

    /* Frame is ready to be output. */
    tframe.f->pict_type = AV_PICTURE_TYPE_I;
    tframe.f->key_frame = 1;
    *got_frame = 1;

    return avpkt->size;
}

static int dxv_init(AVCodecContext *avctx)
{
    DXVContext *ctx = avctx->priv_data;
    int ret = av_image_check_size(avctx->width, avctx->height, 0, avctx);

    if (ret < 0) {
        av_log(avctx, AV_LOG_ERROR, "Invalid image size %dx%d.\n",
               avctx->width, avctx->height);
        return ret;
    }

    /* Codec requires 16x16 alignment. */
    avctx->coded_width  = FFALIGN(avctx->width,  16);
    avctx->coded_height = FFALIGN(avctx->height, 16);

    ff_texturedsp_init(&ctx->texdsp);
    avctx->pix_fmt = AV_PIX_FMT_RGBA;

    ctx->slice_count = av_clip(avctx->thread_count, 1,
                               avctx->coded_height / TEXTURE_BLOCK_H);

    return 0;
}

static int dxv_close(AVCodecContext *avctx)
{
    DXVContext *ctx = avctx->priv_data;

    av_freep(&ctx->tex_data);

    return 0;
}

AVCodec ff_dxv_decoder = {
    .name           = "dxv",
    .long_name      = NULL_IF_CONFIG_SMALL("Resolume DXV"),
    .type           = AVMEDIA_TYPE_VIDEO,
    .id             = AV_CODEC_ID_DXV,
    .init           = dxv_init,
    .decode         = dxv_decode,
    .close          = dxv_close,
    .priv_data_size = sizeof(DXVContext),
    .capabilities   = AV_CODEC_CAP_DR1 |
                      AV_CODEC_CAP_SLICE_THREADS |
                      AV_CODEC_CAP_FRAME_THREADS,
    .caps_internal  = FF_CODEC_CAP_INIT_THREADSAFE |
                      FF_CODEC_CAP_INIT_CLEANUP,
};<|MERGE_RESOLUTION|>--- conflicted
+++ resolved
@@ -358,11 +358,7 @@
             av_log(avctx, AV_LOG_DEBUG, "LZF compression and DXT5 texture ");
             ctx->tex_funct = ctx->texdsp.dxt5_block;
             ctx->tex_step  = 16;
-<<<<<<< HEAD
-        } else if (old_type & 0x20 || old_type & 0x2) {
-=======
         } else if (old_type & 0x20 || version_major == 1) {
->>>>>>> fb288969
             av_log(avctx, AV_LOG_DEBUG, "LZF compression and DXT1 texture ");
             ctx->tex_funct = ctx->texdsp.dxt1_block;
             ctx->tex_step  = 8;
