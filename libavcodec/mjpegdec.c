--- conflicted
+++ resolved
@@ -1681,16 +1681,14 @@
             else if (start_code == COM)
                 mjpeg_decode_com(s);
 
-<<<<<<< HEAD
             ret = -1;
-=======
+
             if (!CONFIG_JPEGLS_DECODER &&
                 (start_code == SOF48 || start_code == LSE)) {
                 av_log(avctx, AV_LOG_ERROR, "JPEG-LS support not enabled.\n");
                 return AVERROR(ENOSYS);
             }
 
->>>>>>> 4dbceaa3
             switch (start_code) {
             case SOI:
                 s->restart_interval = 0;
