/*
 * HEVC video Decoder
 *
 * Copyright (C) 2012 - 2013 Guillaume Martres
 * Copyright (C) 2012 - 2013 Mickael Raulet
 * Copyright (C) 2012 - 2013 Gildas Cocherel
 * Copyright (C) 2012 - 2013 Wassim Hamidouche
 *
 * This file is part of FFmpeg.
 *
 * FFmpeg is free software; you can redistribute it and/or
 * modify it under the terms of the GNU Lesser General Public
 * License as published by the Free Software Foundation; either
 * version 2.1 of the License, or (at your option) any later version.
 *
 * FFmpeg is distributed in the hope that it will be useful,
 * but WITHOUT ANY WARRANTY; without even the implied warranty of
 * MERCHANTABILITY or FITNESS FOR A PARTICULAR PURPOSE.  See the GNU
 * Lesser General Public License for more details.
 *
 * You should have received a copy of the GNU Lesser General Public
 * License along with FFmpeg; if not, write to the Free Software
 * Foundation, Inc., 51 Franklin Street, Fifth Floor, Boston, MA 02110-1301 USA
 */

#include "libavutil/atomic.h"
#include "libavutil/attributes.h"
#include "libavutil/common.h"
#include "libavutil/display.h"
#include "libavutil/internal.h"
#include "libavutil/md5.h"
#include "libavutil/opt.h"
#include "libavutil/pixdesc.h"
#include "libavutil/stereo3d.h"

#include "bswapdsp.h"
#include "bytestream.h"
#include "cabac_functions.h"
#include "golomb.h"
#include "hevc.h"

const uint8_t ff_hevc_pel_weight[65] = { [2] = 0, [4] = 1, [6] = 2, [8] = 3, [12] = 4, [16] = 5, [24] = 6, [32] = 7, [48] = 8, [64] = 9 };

/**
 * NOTE: Each function hls_foo correspond to the function foo in the
 * specification (HLS stands for High Level Syntax).
 */

/**
 * Section 5.7
 */

/* free everything allocated  by pic_arrays_init() */
static void pic_arrays_free(HEVCContext *s)
{
    av_freep(&s->sao);
    av_freep(&s->deblock);

    av_freep(&s->skip_flag);
    av_freep(&s->tab_ct_depth);

    av_freep(&s->tab_ipm);
    av_freep(&s->cbf_luma);
    av_freep(&s->is_pcm);

    av_freep(&s->qp_y_tab);
    av_freep(&s->tab_slice_address);
    av_freep(&s->filter_slice_edges);

    av_freep(&s->horizontal_bs);
    av_freep(&s->vertical_bs);

    av_freep(&s->sh.entry_point_offset);
    av_freep(&s->sh.size);
    av_freep(&s->sh.offset);

    av_buffer_pool_uninit(&s->tab_mvf_pool);
    av_buffer_pool_uninit(&s->rpl_tab_pool);
}

/* allocate arrays that depend on frame dimensions */
static int pic_arrays_init(HEVCContext *s, const HEVCSPS *sps)
{
    int log2_min_cb_size = sps->log2_min_cb_size;
    int width            = sps->width;
    int height           = sps->height;
    int pic_size_in_ctb  = ((width  >> log2_min_cb_size) + 1) *
                           ((height >> log2_min_cb_size) + 1);
    int ctb_count        = sps->ctb_width * sps->ctb_height;
    int min_pu_size      = sps->min_pu_width * sps->min_pu_height;

    s->bs_width  = (width  >> 2) + 1;
    s->bs_height = (height >> 2) + 1;

    s->sao           = av_mallocz_array(ctb_count, sizeof(*s->sao));
    s->deblock       = av_mallocz_array(ctb_count, sizeof(*s->deblock));
    if (!s->sao || !s->deblock)
        goto fail;

    s->skip_flag    = av_malloc_array(sps->min_cb_height, sps->min_cb_width);
    s->tab_ct_depth = av_malloc_array(sps->min_cb_height, sps->min_cb_width);
    if (!s->skip_flag || !s->tab_ct_depth)
        goto fail;

    s->cbf_luma = av_malloc_array(sps->min_tb_width, sps->min_tb_height);
    s->tab_ipm  = av_mallocz(min_pu_size);
    s->is_pcm   = av_malloc_array(sps->min_pu_width + 1, sps->min_pu_height + 1);
    if (!s->tab_ipm || !s->cbf_luma || !s->is_pcm)
        goto fail;

    s->filter_slice_edges = av_mallocz(ctb_count);
    s->tab_slice_address  = av_malloc_array(pic_size_in_ctb,
                                      sizeof(*s->tab_slice_address));
    s->qp_y_tab           = av_malloc_array(pic_size_in_ctb,
                                      sizeof(*s->qp_y_tab));
    if (!s->qp_y_tab || !s->filter_slice_edges || !s->tab_slice_address)
        goto fail;

    s->horizontal_bs = av_mallocz_array(s->bs_width, s->bs_height);
    s->vertical_bs   = av_mallocz_array(s->bs_width, s->bs_height);
    if (!s->horizontal_bs || !s->vertical_bs)
        goto fail;

    s->tab_mvf_pool = av_buffer_pool_init(min_pu_size * sizeof(MvField),
                                          av_buffer_allocz);
    s->rpl_tab_pool = av_buffer_pool_init(ctb_count * sizeof(RefPicListTab),
                                          av_buffer_allocz);
    if (!s->tab_mvf_pool || !s->rpl_tab_pool)
        goto fail;

    return 0;

fail:
    pic_arrays_free(s);
    return AVERROR(ENOMEM);
}

static void pred_weight_table(HEVCContext *s, GetBitContext *gb)
{
    int i = 0;
    int j = 0;
    uint8_t luma_weight_l0_flag[16];
    uint8_t chroma_weight_l0_flag[16];
    uint8_t luma_weight_l1_flag[16];
    uint8_t chroma_weight_l1_flag[16];
    int luma_log2_weight_denom;

    luma_log2_weight_denom = get_ue_golomb_long(gb);
    if (luma_log2_weight_denom < 0 || luma_log2_weight_denom > 7)
        av_log(s->avctx, AV_LOG_ERROR, "luma_log2_weight_denom %d is invalid\n", luma_log2_weight_denom);
    s->sh.luma_log2_weight_denom = av_clip_uintp2(luma_log2_weight_denom, 3);
    if (s->ps.sps->chroma_format_idc != 0) {
        int delta = get_se_golomb(gb);
        s->sh.chroma_log2_weight_denom = av_clip_uintp2(s->sh.luma_log2_weight_denom + delta, 3);
    }

    for (i = 0; i < s->sh.nb_refs[L0]; i++) {
        luma_weight_l0_flag[i] = get_bits1(gb);
        if (!luma_weight_l0_flag[i]) {
            s->sh.luma_weight_l0[i] = 1 << s->sh.luma_log2_weight_denom;
            s->sh.luma_offset_l0[i] = 0;
        }
    }
    if (s->ps.sps->chroma_format_idc != 0) {
        for (i = 0; i < s->sh.nb_refs[L0]; i++)
            chroma_weight_l0_flag[i] = get_bits1(gb);
    } else {
        for (i = 0; i < s->sh.nb_refs[L0]; i++)
            chroma_weight_l0_flag[i] = 0;
    }
    for (i = 0; i < s->sh.nb_refs[L0]; i++) {
        if (luma_weight_l0_flag[i]) {
            int delta_luma_weight_l0 = get_se_golomb(gb);
            s->sh.luma_weight_l0[i] = (1 << s->sh.luma_log2_weight_denom) + delta_luma_weight_l0;
            s->sh.luma_offset_l0[i] = get_se_golomb(gb);
        }
        if (chroma_weight_l0_flag[i]) {
            for (j = 0; j < 2; j++) {
                int delta_chroma_weight_l0 = get_se_golomb(gb);
                int delta_chroma_offset_l0 = get_se_golomb(gb);
                s->sh.chroma_weight_l0[i][j] = (1 << s->sh.chroma_log2_weight_denom) + delta_chroma_weight_l0;
                s->sh.chroma_offset_l0[i][j] = av_clip((delta_chroma_offset_l0 - ((128 * s->sh.chroma_weight_l0[i][j])
                                                                                    >> s->sh.chroma_log2_weight_denom) + 128), -128, 127);
            }
        } else {
            s->sh.chroma_weight_l0[i][0] = 1 << s->sh.chroma_log2_weight_denom;
            s->sh.chroma_offset_l0[i][0] = 0;
            s->sh.chroma_weight_l0[i][1] = 1 << s->sh.chroma_log2_weight_denom;
            s->sh.chroma_offset_l0[i][1] = 0;
        }
    }
    if (s->sh.slice_type == B_SLICE) {
        for (i = 0; i < s->sh.nb_refs[L1]; i++) {
            luma_weight_l1_flag[i] = get_bits1(gb);
            if (!luma_weight_l1_flag[i]) {
                s->sh.luma_weight_l1[i] = 1 << s->sh.luma_log2_weight_denom;
                s->sh.luma_offset_l1[i] = 0;
            }
        }
        if (s->ps.sps->chroma_format_idc != 0) {
            for (i = 0; i < s->sh.nb_refs[L1]; i++)
                chroma_weight_l1_flag[i] = get_bits1(gb);
        } else {
            for (i = 0; i < s->sh.nb_refs[L1]; i++)
                chroma_weight_l1_flag[i] = 0;
        }
        for (i = 0; i < s->sh.nb_refs[L1]; i++) {
            if (luma_weight_l1_flag[i]) {
                int delta_luma_weight_l1 = get_se_golomb(gb);
                s->sh.luma_weight_l1[i] = (1 << s->sh.luma_log2_weight_denom) + delta_luma_weight_l1;
                s->sh.luma_offset_l1[i] = get_se_golomb(gb);
            }
            if (chroma_weight_l1_flag[i]) {
                for (j = 0; j < 2; j++) {
                    int delta_chroma_weight_l1 = get_se_golomb(gb);
                    int delta_chroma_offset_l1 = get_se_golomb(gb);
                    s->sh.chroma_weight_l1[i][j] = (1 << s->sh.chroma_log2_weight_denom) + delta_chroma_weight_l1;
                    s->sh.chroma_offset_l1[i][j] = av_clip((delta_chroma_offset_l1 - ((128 * s->sh.chroma_weight_l1[i][j])
                                                                                        >> s->sh.chroma_log2_weight_denom) + 128), -128, 127);
                }
            } else {
                s->sh.chroma_weight_l1[i][0] = 1 << s->sh.chroma_log2_weight_denom;
                s->sh.chroma_offset_l1[i][0] = 0;
                s->sh.chroma_weight_l1[i][1] = 1 << s->sh.chroma_log2_weight_denom;
                s->sh.chroma_offset_l1[i][1] = 0;
            }
        }
    }
}

static int decode_lt_rps(HEVCContext *s, LongTermRPS *rps, GetBitContext *gb)
{
    const HEVCSPS *sps = s->ps.sps;
    int max_poc_lsb    = 1 << sps->log2_max_poc_lsb;
    int prev_delta_msb = 0;
    unsigned int nb_sps = 0, nb_sh;
    int i;

    rps->nb_refs = 0;
    if (!sps->long_term_ref_pics_present_flag)
        return 0;

    if (sps->num_long_term_ref_pics_sps > 0)
        nb_sps = get_ue_golomb_long(gb);
    nb_sh = get_ue_golomb_long(gb);

    if (nb_sh + (uint64_t)nb_sps > FF_ARRAY_ELEMS(rps->poc))
        return AVERROR_INVALIDDATA;

    rps->nb_refs = nb_sh + nb_sps;

    for (i = 0; i < rps->nb_refs; i++) {
        uint8_t delta_poc_msb_present;

        if (i < nb_sps) {
            uint8_t lt_idx_sps = 0;

            if (sps->num_long_term_ref_pics_sps > 1)
                lt_idx_sps = get_bits(gb, av_ceil_log2(sps->num_long_term_ref_pics_sps));

            rps->poc[i]  = sps->lt_ref_pic_poc_lsb_sps[lt_idx_sps];
            rps->used[i] = sps->used_by_curr_pic_lt_sps_flag[lt_idx_sps];
        } else {
            rps->poc[i]  = get_bits(gb, sps->log2_max_poc_lsb);
            rps->used[i] = get_bits1(gb);
        }

        delta_poc_msb_present = get_bits1(gb);
        if (delta_poc_msb_present) {
            int delta = get_ue_golomb_long(gb);

            if (i && i != nb_sps)
                delta += prev_delta_msb;

            rps->poc[i] += s->poc - delta * max_poc_lsb - s->sh.pic_order_cnt_lsb;
            prev_delta_msb = delta;
        }
    }

    return 0;
}

static void export_stream_params(AVCodecContext *avctx, const HEVCParamSets *ps,
                                 const HEVCSPS *sps)
{
    const HEVCVPS *vps = (const HEVCVPS*)ps->vps_list[sps->vps_id]->data;
    unsigned int num = 0, den = 0;

    avctx->pix_fmt             = sps->pix_fmt;
    avctx->coded_width         = sps->width;
    avctx->coded_height        = sps->height;
    avctx->width               = sps->output_width;
    avctx->height              = sps->output_height;
    avctx->has_b_frames        = sps->temporal_layer[sps->max_sub_layers - 1].num_reorder_pics;
    avctx->profile             = sps->ptl.general_ptl.profile_idc;
    avctx->level               = sps->ptl.general_ptl.level_idc;

    ff_set_sar(avctx, sps->vui.sar);

    if (sps->vui.video_signal_type_present_flag)
        avctx->color_range = sps->vui.video_full_range_flag ? AVCOL_RANGE_JPEG
                                                            : AVCOL_RANGE_MPEG;
    else
        avctx->color_range = AVCOL_RANGE_MPEG;

    if (sps->vui.colour_description_present_flag) {
        avctx->color_primaries = sps->vui.colour_primaries;
        avctx->color_trc       = sps->vui.transfer_characteristic;
        avctx->colorspace      = sps->vui.matrix_coeffs;
    } else {
        avctx->color_primaries = AVCOL_PRI_UNSPECIFIED;
        avctx->color_trc       = AVCOL_TRC_UNSPECIFIED;
        avctx->colorspace      = AVCOL_SPC_UNSPECIFIED;
    }

    if (vps->vps_timing_info_present_flag) {
        num = vps->vps_num_units_in_tick;
        den = vps->vps_time_scale;
    } else if (sps->vui.vui_timing_info_present_flag) {
        num = sps->vui.vui_num_units_in_tick;
        den = sps->vui.vui_time_scale;
    }

    if (num != 0 && den != 0)
        av_reduce(&avctx->framerate.den, &avctx->framerate.num,
                  num, den, 1 << 30);
}

static int set_sps(HEVCContext *s, const HEVCSPS *sps, enum AVPixelFormat pix_fmt)
{
    #define HWACCEL_MAX (CONFIG_HEVC_DXVA2_HWACCEL + CONFIG_HEVC_D3D11VA_HWACCEL + CONFIG_HEVC_VDPAU_HWACCEL)
    enum AVPixelFormat pix_fmts[HWACCEL_MAX + 2], *fmt = pix_fmts;
    int ret, i;

    pic_arrays_free(s);
    s->ps.sps = NULL;
    s->ps.vps = NULL;

    if (!sps)
        return 0;

    ret = pic_arrays_init(s, sps);
    if (ret < 0)
        goto fail;

    export_stream_params(s->avctx, &s->ps, sps);

    if (sps->pix_fmt == AV_PIX_FMT_YUV420P || sps->pix_fmt == AV_PIX_FMT_YUVJ420P) {
#if CONFIG_HEVC_DXVA2_HWACCEL
        *fmt++ = AV_PIX_FMT_DXVA2_VLD;
#endif
#if CONFIG_HEVC_D3D11VA_HWACCEL
        *fmt++ = AV_PIX_FMT_D3D11VA_VLD;
#endif
#if CONFIG_HEVC_VDPAU_HWACCEL
        *fmt++ = AV_PIX_FMT_VDPAU;
#endif
    }

    if (pix_fmt == AV_PIX_FMT_NONE) {
        *fmt++ = sps->pix_fmt;
        *fmt = AV_PIX_FMT_NONE;

        ret = ff_thread_get_format(s->avctx, pix_fmts);
        if (ret < 0)
            goto fail;
        s->avctx->pix_fmt = ret;
    }
    else {
        s->avctx->pix_fmt = pix_fmt;
    }

    ff_hevc_pred_init(&s->hpc,     sps->bit_depth);
    ff_hevc_dsp_init (&s->hevcdsp, sps->bit_depth);
    ff_videodsp_init (&s->vdsp,    sps->bit_depth);

    for (i = 0; i < 3; i++) {
        av_freep(&s->sao_pixel_buffer_h[i]);
        av_freep(&s->sao_pixel_buffer_v[i]);
    }

    if (sps->sao_enabled && !s->avctx->hwaccel) {
        int c_count = (sps->chroma_format_idc != 0) ? 3 : 1;
        int c_idx;

        for(c_idx = 0; c_idx < c_count; c_idx++) {
            int w = sps->width >> sps->hshift[c_idx];
            int h = sps->height >> sps->vshift[c_idx];
            s->sao_pixel_buffer_h[c_idx] =
                av_malloc((w * 2 * sps->ctb_height) <<
                          sps->pixel_shift);
            s->sao_pixel_buffer_v[c_idx] =
                av_malloc((h * 2 * sps->ctb_width) <<
                          sps->pixel_shift);
        }
    }

    s->ps.sps = sps;
    s->ps.vps = (HEVCVPS*) s->ps.vps_list[s->ps.sps->vps_id]->data;

    return 0;

fail:
    pic_arrays_free(s);
    s->ps.sps = NULL;
    return ret;
}

static int hls_slice_header(HEVCContext *s)
{
    GetBitContext *gb = &s->HEVClc->gb;
    SliceHeader *sh   = &s->sh;
    int i, ret;

    // Coded parameters
    sh->first_slice_in_pic_flag = get_bits1(gb);
    if ((IS_IDR(s) || IS_BLA(s)) && sh->first_slice_in_pic_flag) {
        s->seq_decode = (s->seq_decode + 1) & 0xff;
        s->max_ra     = INT_MAX;
        if (IS_IDR(s))
            ff_hevc_clear_refs(s);
    }
    sh->no_output_of_prior_pics_flag = 0;
    if (IS_IRAP(s))
        sh->no_output_of_prior_pics_flag = get_bits1(gb);

    sh->pps_id = get_ue_golomb_long(gb);
    if (sh->pps_id >= MAX_PPS_COUNT || !s->ps.pps_list[sh->pps_id]) {
        av_log(s->avctx, AV_LOG_ERROR, "PPS id out of range: %d\n", sh->pps_id);
        return AVERROR_INVALIDDATA;
    }
    if (!sh->first_slice_in_pic_flag &&
        s->ps.pps != (HEVCPPS*)s->ps.pps_list[sh->pps_id]->data) {
        av_log(s->avctx, AV_LOG_ERROR, "PPS changed between slices.\n");
        return AVERROR_INVALIDDATA;
    }
    s->ps.pps = (HEVCPPS*)s->ps.pps_list[sh->pps_id]->data;
    if (s->nal_unit_type == NAL_CRA_NUT && s->last_eos == 1)
        sh->no_output_of_prior_pics_flag = 1;

    if (s->ps.sps != (HEVCSPS*)s->ps.sps_list[s->ps.pps->sps_id]->data) {
        const HEVCSPS* last_sps = s->ps.sps;
        s->ps.sps = (HEVCSPS*)s->ps.sps_list[s->ps.pps->sps_id]->data;
        if (last_sps && IS_IRAP(s) && s->nal_unit_type != NAL_CRA_NUT) {
            if (s->ps.sps->width !=  last_sps->width || s->ps.sps->height != last_sps->height ||
                s->ps.sps->temporal_layer[s->ps.sps->max_sub_layers - 1].max_dec_pic_buffering !=
                last_sps->temporal_layer[last_sps->max_sub_layers - 1].max_dec_pic_buffering)
                sh->no_output_of_prior_pics_flag = 0;
        }
        ff_hevc_clear_refs(s);
        ret = set_sps(s, s->ps.sps, AV_PIX_FMT_NONE);
        if (ret < 0)
            return ret;

        s->seq_decode = (s->seq_decode + 1) & 0xff;
        s->max_ra     = INT_MAX;
    }

    sh->dependent_slice_segment_flag = 0;
    if (!sh->first_slice_in_pic_flag) {
        int slice_address_length;

        if (s->ps.pps->dependent_slice_segments_enabled_flag)
            sh->dependent_slice_segment_flag = get_bits1(gb);

        slice_address_length = av_ceil_log2(s->ps.sps->ctb_width *
                                            s->ps.sps->ctb_height);
        sh->slice_segment_addr = slice_address_length ? get_bits(gb, slice_address_length) : 0;
        if (sh->slice_segment_addr >= s->ps.sps->ctb_width * s->ps.sps->ctb_height) {
            av_log(s->avctx, AV_LOG_ERROR,
                   "Invalid slice segment address: %u.\n",
                   sh->slice_segment_addr);
            return AVERROR_INVALIDDATA;
        }

        if (!sh->dependent_slice_segment_flag) {
            sh->slice_addr = sh->slice_segment_addr;
            s->slice_idx++;
        }
    } else {
        sh->slice_segment_addr = sh->slice_addr = 0;
        s->slice_idx           = 0;
        s->slice_initialized   = 0;
    }

    if (!sh->dependent_slice_segment_flag) {
        s->slice_initialized = 0;

        for (i = 0; i < s->ps.pps->num_extra_slice_header_bits; i++)
            skip_bits(gb, 1);  // slice_reserved_undetermined_flag[]

        sh->slice_type = get_ue_golomb_long(gb);
        if (!(sh->slice_type == I_SLICE ||
              sh->slice_type == P_SLICE ||
              sh->slice_type == B_SLICE)) {
            av_log(s->avctx, AV_LOG_ERROR, "Unknown slice type: %d.\n",
                   sh->slice_type);
            return AVERROR_INVALIDDATA;
        }
        if (IS_IRAP(s) && sh->slice_type != I_SLICE) {
            av_log(s->avctx, AV_LOG_ERROR, "Inter slices in an IRAP frame.\n");
            return AVERROR_INVALIDDATA;
        }

        // when flag is not present, picture is inferred to be output
        sh->pic_output_flag = 1;
        if (s->ps.pps->output_flag_present_flag)
            sh->pic_output_flag = get_bits1(gb);

        if (s->ps.sps->separate_colour_plane_flag)
            sh->colour_plane_id = get_bits(gb, 2);

        if (!IS_IDR(s)) {
            int poc, pos;

            sh->pic_order_cnt_lsb = get_bits(gb, s->ps.sps->log2_max_poc_lsb);
            poc = ff_hevc_compute_poc(s, sh->pic_order_cnt_lsb);
            if (!sh->first_slice_in_pic_flag && poc != s->poc) {
                av_log(s->avctx, AV_LOG_WARNING,
                       "Ignoring POC change between slices: %d -> %d\n", s->poc, poc);
                if (s->avctx->err_recognition & AV_EF_EXPLODE)
                    return AVERROR_INVALIDDATA;
                poc = s->poc;
            }
            s->poc = poc;

            sh->short_term_ref_pic_set_sps_flag = get_bits1(gb);
            pos = get_bits_left(gb);
            if (!sh->short_term_ref_pic_set_sps_flag) {
                ret = ff_hevc_decode_short_term_rps(gb, s->avctx, &sh->slice_rps, s->ps.sps, 1);
                if (ret < 0)
                    return ret;

                sh->short_term_rps = &sh->slice_rps;
            } else {
                int numbits, rps_idx;

                if (!s->ps.sps->nb_st_rps) {
                    av_log(s->avctx, AV_LOG_ERROR, "No ref lists in the SPS.\n");
                    return AVERROR_INVALIDDATA;
                }

                numbits = av_ceil_log2(s->ps.sps->nb_st_rps);
                rps_idx = numbits > 0 ? get_bits(gb, numbits) : 0;
                sh->short_term_rps = &s->ps.sps->st_rps[rps_idx];
            }
            sh->short_term_ref_pic_set_size = pos - get_bits_left(gb);

            pos = get_bits_left(gb);
            ret = decode_lt_rps(s, &sh->long_term_rps, gb);
            if (ret < 0) {
                av_log(s->avctx, AV_LOG_WARNING, "Invalid long term RPS.\n");
                if (s->avctx->err_recognition & AV_EF_EXPLODE)
                    return AVERROR_INVALIDDATA;
            }
            sh->long_term_ref_pic_set_size = pos - get_bits_left(gb);

            if (s->ps.sps->sps_temporal_mvp_enabled_flag)
                sh->slice_temporal_mvp_enabled_flag = get_bits1(gb);
            else
                sh->slice_temporal_mvp_enabled_flag = 0;
        } else {
            s->sh.short_term_rps = NULL;
            s->poc               = 0;
        }

        /* 8.3.1 */
        if (s->temporal_id == 0 &&
            s->nal_unit_type != NAL_TRAIL_N &&
            s->nal_unit_type != NAL_TSA_N   &&
            s->nal_unit_type != NAL_STSA_N  &&
            s->nal_unit_type != NAL_RADL_N  &&
            s->nal_unit_type != NAL_RADL_R  &&
            s->nal_unit_type != NAL_RASL_N  &&
            s->nal_unit_type != NAL_RASL_R)
            s->pocTid0 = s->poc;

        if (s->ps.sps->sao_enabled) {
            sh->slice_sample_adaptive_offset_flag[0] = get_bits1(gb);
            if (s->ps.sps->chroma_format_idc) {
                sh->slice_sample_adaptive_offset_flag[1] =
                sh->slice_sample_adaptive_offset_flag[2] = get_bits1(gb);
            }
        } else {
            sh->slice_sample_adaptive_offset_flag[0] = 0;
            sh->slice_sample_adaptive_offset_flag[1] = 0;
            sh->slice_sample_adaptive_offset_flag[2] = 0;
        }

        sh->nb_refs[L0] = sh->nb_refs[L1] = 0;
        if (sh->slice_type == P_SLICE || sh->slice_type == B_SLICE) {
            int nb_refs;

            sh->nb_refs[L0] = s->ps.pps->num_ref_idx_l0_default_active;
            if (sh->slice_type == B_SLICE)
                sh->nb_refs[L1] = s->ps.pps->num_ref_idx_l1_default_active;

            if (get_bits1(gb)) { // num_ref_idx_active_override_flag
                sh->nb_refs[L0] = get_ue_golomb_long(gb) + 1;
                if (sh->slice_type == B_SLICE)
                    sh->nb_refs[L1] = get_ue_golomb_long(gb) + 1;
            }
            if (sh->nb_refs[L0] > MAX_REFS || sh->nb_refs[L1] > MAX_REFS) {
                av_log(s->avctx, AV_LOG_ERROR, "Too many refs: %d/%d.\n",
                       sh->nb_refs[L0], sh->nb_refs[L1]);
                return AVERROR_INVALIDDATA;
            }

            sh->rpl_modification_flag[0] = 0;
            sh->rpl_modification_flag[1] = 0;
            nb_refs = ff_hevc_frame_nb_refs(s);
            if (!nb_refs) {
                av_log(s->avctx, AV_LOG_ERROR, "Zero refs for a frame with P or B slices.\n");
                return AVERROR_INVALIDDATA;
            }

            if (s->ps.pps->lists_modification_present_flag && nb_refs > 1) {
                sh->rpl_modification_flag[0] = get_bits1(gb);
                if (sh->rpl_modification_flag[0]) {
                    for (i = 0; i < sh->nb_refs[L0]; i++)
                        sh->list_entry_lx[0][i] = get_bits(gb, av_ceil_log2(nb_refs));
                }

                if (sh->slice_type == B_SLICE) {
                    sh->rpl_modification_flag[1] = get_bits1(gb);
                    if (sh->rpl_modification_flag[1] == 1)
                        for (i = 0; i < sh->nb_refs[L1]; i++)
                            sh->list_entry_lx[1][i] = get_bits(gb, av_ceil_log2(nb_refs));
                }
            }

            if (sh->slice_type == B_SLICE)
                sh->mvd_l1_zero_flag = get_bits1(gb);

            if (s->ps.pps->cabac_init_present_flag)
                sh->cabac_init_flag = get_bits1(gb);
            else
                sh->cabac_init_flag = 0;

            sh->collocated_ref_idx = 0;
            if (sh->slice_temporal_mvp_enabled_flag) {
                sh->collocated_list = L0;
                if (sh->slice_type == B_SLICE)
                    sh->collocated_list = !get_bits1(gb);

                if (sh->nb_refs[sh->collocated_list] > 1) {
                    sh->collocated_ref_idx = get_ue_golomb_long(gb);
                    if (sh->collocated_ref_idx >= sh->nb_refs[sh->collocated_list]) {
                        av_log(s->avctx, AV_LOG_ERROR,
                               "Invalid collocated_ref_idx: %d.\n",
                               sh->collocated_ref_idx);
                        return AVERROR_INVALIDDATA;
                    }
                }
            }

            if ((s->ps.pps->weighted_pred_flag   && sh->slice_type == P_SLICE) ||
                (s->ps.pps->weighted_bipred_flag && sh->slice_type == B_SLICE)) {
                pred_weight_table(s, gb);
            }

            sh->max_num_merge_cand = 5 - get_ue_golomb_long(gb);
            if (sh->max_num_merge_cand < 1 || sh->max_num_merge_cand > 5) {
                av_log(s->avctx, AV_LOG_ERROR,
                       "Invalid number of merging MVP candidates: %d.\n",
                       sh->max_num_merge_cand);
                return AVERROR_INVALIDDATA;
            }
        }

        sh->slice_qp_delta = get_se_golomb(gb);

        if (s->ps.pps->pic_slice_level_chroma_qp_offsets_present_flag) {
            sh->slice_cb_qp_offset = get_se_golomb(gb);
            sh->slice_cr_qp_offset = get_se_golomb(gb);
        } else {
            sh->slice_cb_qp_offset = 0;
            sh->slice_cr_qp_offset = 0;
        }

        if (s->ps.pps->chroma_qp_offset_list_enabled_flag)
            sh->cu_chroma_qp_offset_enabled_flag = get_bits1(gb);
        else
            sh->cu_chroma_qp_offset_enabled_flag = 0;

        if (s->ps.pps->deblocking_filter_control_present_flag) {
            int deblocking_filter_override_flag = 0;

            if (s->ps.pps->deblocking_filter_override_enabled_flag)
                deblocking_filter_override_flag = get_bits1(gb);

            if (deblocking_filter_override_flag) {
                sh->disable_deblocking_filter_flag = get_bits1(gb);
                if (!sh->disable_deblocking_filter_flag) {
                    sh->beta_offset = get_se_golomb(gb) * 2;
                    sh->tc_offset   = get_se_golomb(gb) * 2;
                }
            } else {
                sh->disable_deblocking_filter_flag = s->ps.pps->disable_dbf;
                sh->beta_offset                    = s->ps.pps->beta_offset;
                sh->tc_offset                      = s->ps.pps->tc_offset;
            }
        } else {
            sh->disable_deblocking_filter_flag = 0;
            sh->beta_offset                    = 0;
            sh->tc_offset                      = 0;
        }

        if (s->ps.pps->seq_loop_filter_across_slices_enabled_flag &&
            (sh->slice_sample_adaptive_offset_flag[0] ||
             sh->slice_sample_adaptive_offset_flag[1] ||
             !sh->disable_deblocking_filter_flag)) {
            sh->slice_loop_filter_across_slices_enabled_flag = get_bits1(gb);
        } else {
            sh->slice_loop_filter_across_slices_enabled_flag = s->ps.pps->seq_loop_filter_across_slices_enabled_flag;
        }
    } else if (!s->slice_initialized) {
        av_log(s->avctx, AV_LOG_ERROR, "Independent slice segment missing.\n");
        return AVERROR_INVALIDDATA;
    }

    sh->num_entry_point_offsets = 0;
    if (s->ps.pps->tiles_enabled_flag || s->ps.pps->entropy_coding_sync_enabled_flag) {
        unsigned num_entry_point_offsets = get_ue_golomb_long(gb);
        // It would be possible to bound this tighter but this here is simpler
        if (num_entry_point_offsets > get_bits_left(gb)) {
            av_log(s->avctx, AV_LOG_ERROR, "num_entry_point_offsets %d is invalid\n", num_entry_point_offsets);
            return AVERROR_INVALIDDATA;
        }

        sh->num_entry_point_offsets = num_entry_point_offsets;
        if (sh->num_entry_point_offsets > 0) {
            int offset_len = get_ue_golomb_long(gb) + 1;

            if (offset_len < 1 || offset_len > 32) {
                sh->num_entry_point_offsets = 0;
                av_log(s->avctx, AV_LOG_ERROR, "offset_len %d is invalid\n", offset_len);
                return AVERROR_INVALIDDATA;
            }

            av_freep(&sh->entry_point_offset);
            av_freep(&sh->offset);
            av_freep(&sh->size);
            sh->entry_point_offset = av_malloc_array(sh->num_entry_point_offsets, sizeof(int));
            sh->offset = av_malloc_array(sh->num_entry_point_offsets, sizeof(int));
            sh->size = av_malloc_array(sh->num_entry_point_offsets, sizeof(int));
            if (!sh->entry_point_offset || !sh->offset || !sh->size) {
                sh->num_entry_point_offsets = 0;
                av_log(s->avctx, AV_LOG_ERROR, "Failed to allocate memory\n");
                return AVERROR(ENOMEM);
            }
            for (i = 0; i < sh->num_entry_point_offsets; i++) {
                unsigned val = get_bits_long(gb, offset_len);
                sh->entry_point_offset[i] = val + 1; // +1; // +1 to get the size
            }
            if (s->threads_number > 1 && (s->ps.pps->num_tile_rows > 1 || s->ps.pps->num_tile_columns > 1)) {
                s->enable_parallel_tiles = 0; // TODO: you can enable tiles in parallel here
                s->threads_number = 1;
            } else
                s->enable_parallel_tiles = 0;
        } else
            s->enable_parallel_tiles = 0;
    }

    if (s->ps.pps->slice_header_extension_present_flag) {
        unsigned int length = get_ue_golomb_long(gb);
        if (length*8LL > get_bits_left(gb)) {
            av_log(s->avctx, AV_LOG_ERROR, "too many slice_header_extension_data_bytes\n");
            return AVERROR_INVALIDDATA;
        }
        for (i = 0; i < length; i++)
            skip_bits(gb, 8);  // slice_header_extension_data_byte
    }

    // Inferred parameters
    sh->slice_qp = 26U + s->ps.pps->pic_init_qp_minus26 + sh->slice_qp_delta;
    if (sh->slice_qp > 51 ||
        sh->slice_qp < -s->ps.sps->qp_bd_offset) {
        av_log(s->avctx, AV_LOG_ERROR,
               "The slice_qp %d is outside the valid range "
               "[%d, 51].\n",
               sh->slice_qp,
               -s->ps.sps->qp_bd_offset);
        return AVERROR_INVALIDDATA;
    }

    sh->slice_ctb_addr_rs = sh->slice_segment_addr;

    if (!s->sh.slice_ctb_addr_rs && s->sh.dependent_slice_segment_flag) {
        av_log(s->avctx, AV_LOG_ERROR, "Impossible slice segment.\n");
        return AVERROR_INVALIDDATA;
    }

    if (get_bits_left(gb) < 0) {
        av_log(s->avctx, AV_LOG_ERROR,
               "Overread slice header by %d bits\n", -get_bits_left(gb));
        return AVERROR_INVALIDDATA;
    }

    s->HEVClc->first_qp_group = !s->sh.dependent_slice_segment_flag;

    if (!s->ps.pps->cu_qp_delta_enabled_flag)
        s->HEVClc->qp_y = s->sh.slice_qp;

    s->slice_initialized = 1;
    s->HEVClc->tu.cu_qp_offset_cb = 0;
    s->HEVClc->tu.cu_qp_offset_cr = 0;

    return 0;
}

#define CTB(tab, x, y) ((tab)[(y) * s->ps.sps->ctb_width + (x)])

#define SET_SAO(elem, value)                            \
do {                                                    \
    if (!sao_merge_up_flag && !sao_merge_left_flag)     \
        sao->elem = value;                              \
    else if (sao_merge_left_flag)                       \
        sao->elem = CTB(s->sao, rx-1, ry).elem;         \
    else if (sao_merge_up_flag)                         \
        sao->elem = CTB(s->sao, rx, ry-1).elem;         \
    else                                                \
        sao->elem = 0;                                  \
} while (0)

static void hls_sao_param(HEVCContext *s, int rx, int ry)
{
    HEVCLocalContext *lc    = s->HEVClc;
    int sao_merge_left_flag = 0;
    int sao_merge_up_flag   = 0;
    SAOParams *sao          = &CTB(s->sao, rx, ry);
    int c_idx, i;

    if (s->sh.slice_sample_adaptive_offset_flag[0] ||
        s->sh.slice_sample_adaptive_offset_flag[1]) {
        if (rx > 0) {
            if (lc->ctb_left_flag)
                sao_merge_left_flag = ff_hevc_sao_merge_flag_decode(s);
        }
        if (ry > 0 && !sao_merge_left_flag) {
            if (lc->ctb_up_flag)
                sao_merge_up_flag = ff_hevc_sao_merge_flag_decode(s);
        }
    }

    for (c_idx = 0; c_idx < (s->ps.sps->chroma_format_idc ? 3 : 1); c_idx++) {
        int log2_sao_offset_scale = c_idx == 0 ? s->ps.pps->log2_sao_offset_scale_luma :
                                                 s->ps.pps->log2_sao_offset_scale_chroma;

        if (!s->sh.slice_sample_adaptive_offset_flag[c_idx]) {
            sao->type_idx[c_idx] = SAO_NOT_APPLIED;
            continue;
        }

        if (c_idx == 2) {
            sao->type_idx[2] = sao->type_idx[1];
            sao->eo_class[2] = sao->eo_class[1];
        } else {
            SET_SAO(type_idx[c_idx], ff_hevc_sao_type_idx_decode(s));
        }

        if (sao->type_idx[c_idx] == SAO_NOT_APPLIED)
            continue;

        for (i = 0; i < 4; i++)
            SET_SAO(offset_abs[c_idx][i], ff_hevc_sao_offset_abs_decode(s));

        if (sao->type_idx[c_idx] == SAO_BAND) {
            for (i = 0; i < 4; i++) {
                if (sao->offset_abs[c_idx][i]) {
                    SET_SAO(offset_sign[c_idx][i],
                            ff_hevc_sao_offset_sign_decode(s));
                } else {
                    sao->offset_sign[c_idx][i] = 0;
                }
            }
            SET_SAO(band_position[c_idx], ff_hevc_sao_band_position_decode(s));
        } else if (c_idx != 2) {
            SET_SAO(eo_class[c_idx], ff_hevc_sao_eo_class_decode(s));
        }

        // Inferred parameters
        sao->offset_val[c_idx][0] = 0;
        for (i = 0; i < 4; i++) {
            sao->offset_val[c_idx][i + 1] = sao->offset_abs[c_idx][i];
            if (sao->type_idx[c_idx] == SAO_EDGE) {
                if (i > 1)
                    sao->offset_val[c_idx][i + 1] = -sao->offset_val[c_idx][i + 1];
            } else if (sao->offset_sign[c_idx][i]) {
                sao->offset_val[c_idx][i + 1] = -sao->offset_val[c_idx][i + 1];
            }
            sao->offset_val[c_idx][i + 1] *= 1 << log2_sao_offset_scale;
        }
    }
}

#undef SET_SAO
#undef CTB

static int hls_cross_component_pred(HEVCContext *s, int idx) {
    HEVCLocalContext *lc    = s->HEVClc;
    int log2_res_scale_abs_plus1 = ff_hevc_log2_res_scale_abs(s, idx);

    if (log2_res_scale_abs_plus1 !=  0) {
        int res_scale_sign_flag = ff_hevc_res_scale_sign_flag(s, idx);
        lc->tu.res_scale_val = (1 << (log2_res_scale_abs_plus1 - 1)) *
                               (1 - 2 * res_scale_sign_flag);
    } else {
        lc->tu.res_scale_val = 0;
    }


    return 0;
}

static int hls_transform_unit(HEVCContext *s, int x0, int y0,
                              int xBase, int yBase, int cb_xBase, int cb_yBase,
                              int log2_cb_size, int log2_trafo_size,
                              int blk_idx, int cbf_luma, int *cbf_cb, int *cbf_cr)
{
    HEVCLocalContext *lc = s->HEVClc;
    const int log2_trafo_size_c = log2_trafo_size - s->ps.sps->hshift[1];
    int i;

    if (lc->cu.pred_mode == MODE_INTRA) {
        int trafo_size = 1 << log2_trafo_size;
        ff_hevc_set_neighbour_available(s, x0, y0, trafo_size, trafo_size);

        s->hpc.intra_pred[log2_trafo_size - 2](s, x0, y0, 0);
    }

    if (cbf_luma || cbf_cb[0] || cbf_cr[0] ||
        (s->ps.sps->chroma_format_idc == 2 && (cbf_cb[1] || cbf_cr[1]))) {
        int scan_idx   = SCAN_DIAG;
        int scan_idx_c = SCAN_DIAG;
        int cbf_chroma = cbf_cb[0] || cbf_cr[0] ||
                         (s->ps.sps->chroma_format_idc == 2 &&
                         (cbf_cb[1] || cbf_cr[1]));

        if (s->ps.pps->cu_qp_delta_enabled_flag && !lc->tu.is_cu_qp_delta_coded) {
            lc->tu.cu_qp_delta = ff_hevc_cu_qp_delta_abs(s);
            if (lc->tu.cu_qp_delta != 0)
                if (ff_hevc_cu_qp_delta_sign_flag(s) == 1)
                    lc->tu.cu_qp_delta = -lc->tu.cu_qp_delta;
            lc->tu.is_cu_qp_delta_coded = 1;

            if (lc->tu.cu_qp_delta < -(26 + s->ps.sps->qp_bd_offset / 2) ||
                lc->tu.cu_qp_delta >  (25 + s->ps.sps->qp_bd_offset / 2)) {
                av_log(s->avctx, AV_LOG_ERROR,
                       "The cu_qp_delta %d is outside the valid range "
                       "[%d, %d].\n",
                       lc->tu.cu_qp_delta,
                       -(26 + s->ps.sps->qp_bd_offset / 2),
                        (25 + s->ps.sps->qp_bd_offset / 2));
                return AVERROR_INVALIDDATA;
            }

            ff_hevc_set_qPy(s, cb_xBase, cb_yBase, log2_cb_size);
        }

        if (s->sh.cu_chroma_qp_offset_enabled_flag && cbf_chroma &&
            !lc->cu.cu_transquant_bypass_flag  &&  !lc->tu.is_cu_chroma_qp_offset_coded) {
            int cu_chroma_qp_offset_flag = ff_hevc_cu_chroma_qp_offset_flag(s);
            if (cu_chroma_qp_offset_flag) {
                int cu_chroma_qp_offset_idx  = 0;
                if (s->ps.pps->chroma_qp_offset_list_len_minus1 > 0) {
                    cu_chroma_qp_offset_idx = ff_hevc_cu_chroma_qp_offset_idx(s);
                    av_log(s->avctx, AV_LOG_ERROR,
                        "cu_chroma_qp_offset_idx not yet tested.\n");
                }
                lc->tu.cu_qp_offset_cb = s->ps.pps->cb_qp_offset_list[cu_chroma_qp_offset_idx];
                lc->tu.cu_qp_offset_cr = s->ps.pps->cr_qp_offset_list[cu_chroma_qp_offset_idx];
            } else {
                lc->tu.cu_qp_offset_cb = 0;
                lc->tu.cu_qp_offset_cr = 0;
            }
            lc->tu.is_cu_chroma_qp_offset_coded = 1;
        }

        if (lc->cu.pred_mode == MODE_INTRA && log2_trafo_size < 4) {
            if (lc->tu.intra_pred_mode >= 6 &&
                lc->tu.intra_pred_mode <= 14) {
                scan_idx = SCAN_VERT;
            } else if (lc->tu.intra_pred_mode >= 22 &&
                       lc->tu.intra_pred_mode <= 30) {
                scan_idx = SCAN_HORIZ;
            }

            if (lc->tu.intra_pred_mode_c >=  6 &&
                lc->tu.intra_pred_mode_c <= 14) {
                scan_idx_c = SCAN_VERT;
            } else if (lc->tu.intra_pred_mode_c >= 22 &&
                       lc->tu.intra_pred_mode_c <= 30) {
                scan_idx_c = SCAN_HORIZ;
            }
        }

        lc->tu.cross_pf = 0;

        if (cbf_luma)
            ff_hevc_hls_residual_coding(s, x0, y0, log2_trafo_size, scan_idx, 0);
        if (s->ps.sps->chroma_format_idc && (log2_trafo_size > 2 || s->ps.sps->chroma_format_idc == 3)) {
            int trafo_size_h = 1 << (log2_trafo_size_c + s->ps.sps->hshift[1]);
            int trafo_size_v = 1 << (log2_trafo_size_c + s->ps.sps->vshift[1]);
            lc->tu.cross_pf  = (s->ps.pps->cross_component_prediction_enabled_flag && cbf_luma &&
                                (lc->cu.pred_mode == MODE_INTER ||
                                 (lc->tu.chroma_mode_c ==  4)));

            if (lc->tu.cross_pf) {
                hls_cross_component_pred(s, 0);
            }
            for (i = 0; i < (s->ps.sps->chroma_format_idc == 2 ? 2 : 1); i++) {
                if (lc->cu.pred_mode == MODE_INTRA) {
                    ff_hevc_set_neighbour_available(s, x0, y0 + (i << log2_trafo_size_c), trafo_size_h, trafo_size_v);
                    s->hpc.intra_pred[log2_trafo_size_c - 2](s, x0, y0 + (i << log2_trafo_size_c), 1);
                }
                if (cbf_cb[i])
                    ff_hevc_hls_residual_coding(s, x0, y0 + (i << log2_trafo_size_c),
                                                log2_trafo_size_c, scan_idx_c, 1);
                else
                    if (lc->tu.cross_pf) {
                        ptrdiff_t stride = s->frame->linesize[1];
                        int hshift = s->ps.sps->hshift[1];
                        int vshift = s->ps.sps->vshift[1];
                        int16_t *coeffs_y = (int16_t*)lc->edge_emu_buffer;
                        int16_t *coeffs   = (int16_t*)lc->edge_emu_buffer2;
                        int size = 1 << log2_trafo_size_c;

                        uint8_t *dst = &s->frame->data[1][(y0 >> vshift) * stride +
                                                              ((x0 >> hshift) << s->ps.sps->pixel_shift)];
                        for (i = 0; i < (size * size); i++) {
                            coeffs[i] = ((lc->tu.res_scale_val * coeffs_y[i]) >> 3);
                        }
                        s->hevcdsp.transform_add[log2_trafo_size_c-2](dst, coeffs, stride);
                    }
            }

            if (lc->tu.cross_pf) {
                hls_cross_component_pred(s, 1);
            }
            for (i = 0; i < (s->ps.sps->chroma_format_idc == 2 ? 2 : 1); i++) {
                if (lc->cu.pred_mode == MODE_INTRA) {
                    ff_hevc_set_neighbour_available(s, x0, y0 + (i << log2_trafo_size_c), trafo_size_h, trafo_size_v);
                    s->hpc.intra_pred[log2_trafo_size_c - 2](s, x0, y0 + (i << log2_trafo_size_c), 2);
                }
                if (cbf_cr[i])
                    ff_hevc_hls_residual_coding(s, x0, y0 + (i << log2_trafo_size_c),
                                                log2_trafo_size_c, scan_idx_c, 2);
                else
                    if (lc->tu.cross_pf) {
                        ptrdiff_t stride = s->frame->linesize[2];
                        int hshift = s->ps.sps->hshift[2];
                        int vshift = s->ps.sps->vshift[2];
                        int16_t *coeffs_y = (int16_t*)lc->edge_emu_buffer;
                        int16_t *coeffs   = (int16_t*)lc->edge_emu_buffer2;
                        int size = 1 << log2_trafo_size_c;

                        uint8_t *dst = &s->frame->data[2][(y0 >> vshift) * stride +
                                                          ((x0 >> hshift) << s->ps.sps->pixel_shift)];
                        for (i = 0; i < (size * size); i++) {
                            coeffs[i] = ((lc->tu.res_scale_val * coeffs_y[i]) >> 3);
                        }
                        s->hevcdsp.transform_add[log2_trafo_size_c-2](dst, coeffs, stride);
                    }
            }
        } else if (s->ps.sps->chroma_format_idc && blk_idx == 3) {
            int trafo_size_h = 1 << (log2_trafo_size + 1);
            int trafo_size_v = 1 << (log2_trafo_size + s->ps.sps->vshift[1]);
            for (i = 0; i < (s->ps.sps->chroma_format_idc == 2 ? 2 : 1); i++) {
                if (lc->cu.pred_mode == MODE_INTRA) {
                    ff_hevc_set_neighbour_available(s, xBase, yBase + (i << log2_trafo_size),
                                                    trafo_size_h, trafo_size_v);
                    s->hpc.intra_pred[log2_trafo_size - 2](s, xBase, yBase + (i << log2_trafo_size), 1);
                }
                if (cbf_cb[i])
                    ff_hevc_hls_residual_coding(s, xBase, yBase + (i << log2_trafo_size),
                                                log2_trafo_size, scan_idx_c, 1);
            }
            for (i = 0; i < (s->ps.sps->chroma_format_idc == 2 ? 2 : 1); i++) {
                if (lc->cu.pred_mode == MODE_INTRA) {
                    ff_hevc_set_neighbour_available(s, xBase, yBase + (i << log2_trafo_size),
                                                trafo_size_h, trafo_size_v);
                    s->hpc.intra_pred[log2_trafo_size - 2](s, xBase, yBase + (i << log2_trafo_size), 2);
                }
                if (cbf_cr[i])
                    ff_hevc_hls_residual_coding(s, xBase, yBase + (i << log2_trafo_size),
                                                log2_trafo_size, scan_idx_c, 2);
            }
        }
    } else if (s->ps.sps->chroma_format_idc && lc->cu.pred_mode == MODE_INTRA) {
        if (log2_trafo_size > 2 || s->ps.sps->chroma_format_idc == 3) {
            int trafo_size_h = 1 << (log2_trafo_size_c + s->ps.sps->hshift[1]);
            int trafo_size_v = 1 << (log2_trafo_size_c + s->ps.sps->vshift[1]);
            ff_hevc_set_neighbour_available(s, x0, y0, trafo_size_h, trafo_size_v);
            s->hpc.intra_pred[log2_trafo_size_c - 2](s, x0, y0, 1);
            s->hpc.intra_pred[log2_trafo_size_c - 2](s, x0, y0, 2);
            if (s->ps.sps->chroma_format_idc == 2) {
                ff_hevc_set_neighbour_available(s, x0, y0 + (1 << log2_trafo_size_c),
                                                trafo_size_h, trafo_size_v);
                s->hpc.intra_pred[log2_trafo_size_c - 2](s, x0, y0 + (1 << log2_trafo_size_c), 1);
                s->hpc.intra_pred[log2_trafo_size_c - 2](s, x0, y0 + (1 << log2_trafo_size_c), 2);
            }
        } else if (blk_idx == 3) {
            int trafo_size_h = 1 << (log2_trafo_size + 1);
            int trafo_size_v = 1 << (log2_trafo_size + s->ps.sps->vshift[1]);
            ff_hevc_set_neighbour_available(s, xBase, yBase,
                                            trafo_size_h, trafo_size_v);
            s->hpc.intra_pred[log2_trafo_size - 2](s, xBase, yBase, 1);
            s->hpc.intra_pred[log2_trafo_size - 2](s, xBase, yBase, 2);
            if (s->ps.sps->chroma_format_idc == 2) {
                ff_hevc_set_neighbour_available(s, xBase, yBase + (1 << (log2_trafo_size)),
                                                trafo_size_h, trafo_size_v);
                s->hpc.intra_pred[log2_trafo_size - 2](s, xBase, yBase + (1 << (log2_trafo_size)), 1);
                s->hpc.intra_pred[log2_trafo_size - 2](s, xBase, yBase + (1 << (log2_trafo_size)), 2);
            }
        }
    }

    return 0;
}

static void set_deblocking_bypass(HEVCContext *s, int x0, int y0, int log2_cb_size)
{
    int cb_size          = 1 << log2_cb_size;
    int log2_min_pu_size = s->ps.sps->log2_min_pu_size;

    int min_pu_width     = s->ps.sps->min_pu_width;
    int x_end = FFMIN(x0 + cb_size, s->ps.sps->width);
    int y_end = FFMIN(y0 + cb_size, s->ps.sps->height);
    int i, j;

    for (j = (y0 >> log2_min_pu_size); j < (y_end >> log2_min_pu_size); j++)
        for (i = (x0 >> log2_min_pu_size); i < (x_end >> log2_min_pu_size); i++)
            s->is_pcm[i + j * min_pu_width] = 2;
}

static int hls_transform_tree(HEVCContext *s, int x0, int y0,
                              int xBase, int yBase, int cb_xBase, int cb_yBase,
                              int log2_cb_size, int log2_trafo_size,
                              int trafo_depth, int blk_idx,
                              const int *base_cbf_cb, const int *base_cbf_cr)
{
    HEVCLocalContext *lc = s->HEVClc;
    uint8_t split_transform_flag;
    int cbf_cb[2];
    int cbf_cr[2];
    int ret;

    cbf_cb[0] = base_cbf_cb[0];
    cbf_cb[1] = base_cbf_cb[1];
    cbf_cr[0] = base_cbf_cr[0];
    cbf_cr[1] = base_cbf_cr[1];

    if (lc->cu.intra_split_flag) {
        if (trafo_depth == 1) {
            lc->tu.intra_pred_mode   = lc->pu.intra_pred_mode[blk_idx];
            if (s->ps.sps->chroma_format_idc == 3) {
                lc->tu.intra_pred_mode_c = lc->pu.intra_pred_mode_c[blk_idx];
                lc->tu.chroma_mode_c     = lc->pu.chroma_mode_c[blk_idx];
            } else {
                lc->tu.intra_pred_mode_c = lc->pu.intra_pred_mode_c[0];
                lc->tu.chroma_mode_c     = lc->pu.chroma_mode_c[0];
            }
        }
    } else {
        lc->tu.intra_pred_mode   = lc->pu.intra_pred_mode[0];
        lc->tu.intra_pred_mode_c = lc->pu.intra_pred_mode_c[0];
        lc->tu.chroma_mode_c     = lc->pu.chroma_mode_c[0];
    }

    if (log2_trafo_size <= s->ps.sps->log2_max_trafo_size &&
        log2_trafo_size >  s->ps.sps->log2_min_tb_size    &&
        trafo_depth     < lc->cu.max_trafo_depth       &&
        !(lc->cu.intra_split_flag && trafo_depth == 0)) {
        split_transform_flag = ff_hevc_split_transform_flag_decode(s, log2_trafo_size);
    } else {
        int inter_split = s->ps.sps->max_transform_hierarchy_depth_inter == 0 &&
                          lc->cu.pred_mode == MODE_INTER &&
                          lc->cu.part_mode != PART_2Nx2N &&
                          trafo_depth == 0;

        split_transform_flag = log2_trafo_size > s->ps.sps->log2_max_trafo_size ||
                               (lc->cu.intra_split_flag && trafo_depth == 0) ||
                               inter_split;
    }

    if (s->ps.sps->chroma_format_idc && (log2_trafo_size > 2 || s->ps.sps->chroma_format_idc == 3)) {
        if (trafo_depth == 0 || cbf_cb[0]) {
            cbf_cb[0] = ff_hevc_cbf_cb_cr_decode(s, trafo_depth);
            if (s->ps.sps->chroma_format_idc == 2 && (!split_transform_flag || log2_trafo_size == 3)) {
                cbf_cb[1] = ff_hevc_cbf_cb_cr_decode(s, trafo_depth);
            }
        }

        if (trafo_depth == 0 || cbf_cr[0]) {
            cbf_cr[0] = ff_hevc_cbf_cb_cr_decode(s, trafo_depth);
            if (s->ps.sps->chroma_format_idc == 2 && (!split_transform_flag || log2_trafo_size == 3)) {
                cbf_cr[1] = ff_hevc_cbf_cb_cr_decode(s, trafo_depth);
            }
        }
    }

    if (split_transform_flag) {
        const int trafo_size_split = 1 << (log2_trafo_size - 1);
        const int x1 = x0 + trafo_size_split;
        const int y1 = y0 + trafo_size_split;

#define SUBDIVIDE(x, y, idx)                                                    \
do {                                                                            \
    ret = hls_transform_tree(s, x, y, x0, y0, cb_xBase, cb_yBase, log2_cb_size, \
                             log2_trafo_size - 1, trafo_depth + 1, idx,         \
                             cbf_cb, cbf_cr);                                   \
    if (ret < 0)                                                                \
        return ret;                                                             \
} while (0)

        SUBDIVIDE(x0, y0, 0);
        SUBDIVIDE(x1, y0, 1);
        SUBDIVIDE(x0, y1, 2);
        SUBDIVIDE(x1, y1, 3);

#undef SUBDIVIDE
    } else {
        int min_tu_size      = 1 << s->ps.sps->log2_min_tb_size;
        int log2_min_tu_size = s->ps.sps->log2_min_tb_size;
        int min_tu_width     = s->ps.sps->min_tb_width;
        int cbf_luma         = 1;

        if (lc->cu.pred_mode == MODE_INTRA || trafo_depth != 0 ||
            cbf_cb[0] || cbf_cr[0] ||
            (s->ps.sps->chroma_format_idc == 2 && (cbf_cb[1] || cbf_cr[1]))) {
            cbf_luma = ff_hevc_cbf_luma_decode(s, trafo_depth);
        }

        ret = hls_transform_unit(s, x0, y0, xBase, yBase, cb_xBase, cb_yBase,
                                 log2_cb_size, log2_trafo_size,
                                 blk_idx, cbf_luma, cbf_cb, cbf_cr);
        if (ret < 0)
            return ret;
        // TODO: store cbf_luma somewhere else
        if (cbf_luma) {
            int i, j;
            for (i = 0; i < (1 << log2_trafo_size); i += min_tu_size)
                for (j = 0; j < (1 << log2_trafo_size); j += min_tu_size) {
                    int x_tu = (x0 + j) >> log2_min_tu_size;
                    int y_tu = (y0 + i) >> log2_min_tu_size;
                    s->cbf_luma[y_tu * min_tu_width + x_tu] = 1;
                }
        }
        if (!s->sh.disable_deblocking_filter_flag) {
            ff_hevc_deblocking_boundary_strengths(s, x0, y0, log2_trafo_size);
            if (s->ps.pps->transquant_bypass_enable_flag &&
                lc->cu.cu_transquant_bypass_flag)
                set_deblocking_bypass(s, x0, y0, log2_trafo_size);
        }
    }
    return 0;
}

static int hls_pcm_sample(HEVCContext *s, int x0, int y0, int log2_cb_size)
{
    HEVCLocalContext *lc = s->HEVClc;
    GetBitContext gb;
    int cb_size   = 1 << log2_cb_size;
    int stride0   = s->frame->linesize[0];
    uint8_t *dst0 = &s->frame->data[0][y0 * stride0 + (x0 << s->ps.sps->pixel_shift)];
    int   stride1 = s->frame->linesize[1];
    uint8_t *dst1 = &s->frame->data[1][(y0 >> s->ps.sps->vshift[1]) * stride1 + ((x0 >> s->ps.sps->hshift[1]) << s->ps.sps->pixel_shift)];
    int   stride2 = s->frame->linesize[2];
    uint8_t *dst2 = &s->frame->data[2][(y0 >> s->ps.sps->vshift[2]) * stride2 + ((x0 >> s->ps.sps->hshift[2]) << s->ps.sps->pixel_shift)];

    int length         = cb_size * cb_size * s->ps.sps->pcm.bit_depth +
                         (((cb_size >> s->ps.sps->hshift[1]) * (cb_size >> s->ps.sps->vshift[1])) +
                          ((cb_size >> s->ps.sps->hshift[2]) * (cb_size >> s->ps.sps->vshift[2]))) *
                          s->ps.sps->pcm.bit_depth_chroma;
    const uint8_t *pcm = skip_bytes(&lc->cc, (length + 7) >> 3);
    int ret;

    if (!s->sh.disable_deblocking_filter_flag)
        ff_hevc_deblocking_boundary_strengths(s, x0, y0, log2_cb_size);

    ret = init_get_bits(&gb, pcm, length);
    if (ret < 0)
        return ret;

    s->hevcdsp.put_pcm(dst0, stride0, cb_size, cb_size,     &gb, s->ps.sps->pcm.bit_depth);
    if (s->ps.sps->chroma_format_idc) {
        s->hevcdsp.put_pcm(dst1, stride1,
                           cb_size >> s->ps.sps->hshift[1],
                           cb_size >> s->ps.sps->vshift[1],
                           &gb, s->ps.sps->pcm.bit_depth_chroma);
        s->hevcdsp.put_pcm(dst2, stride2,
                           cb_size >> s->ps.sps->hshift[2],
                           cb_size >> s->ps.sps->vshift[2],
                           &gb, s->ps.sps->pcm.bit_depth_chroma);
    }

    return 0;
}

/**
 * 8.5.3.2.2.1 Luma sample unidirectional interpolation process
 *
 * @param s HEVC decoding context
 * @param dst target buffer for block data at block position
 * @param dststride stride of the dst buffer
 * @param ref reference picture buffer at origin (0, 0)
 * @param mv motion vector (relative to block position) to get pixel data from
 * @param x_off horizontal position of block from origin (0, 0)
 * @param y_off vertical position of block from origin (0, 0)
 * @param block_w width of block
 * @param block_h height of block
 * @param luma_weight weighting factor applied to the luma prediction
 * @param luma_offset additive offset applied to the luma prediction value
 */

static void luma_mc_uni(HEVCContext *s, uint8_t *dst, ptrdiff_t dststride,
                        AVFrame *ref, const Mv *mv, int x_off, int y_off,
                        int block_w, int block_h, int luma_weight, int luma_offset)
{
    HEVCLocalContext *lc = s->HEVClc;
    uint8_t *src         = ref->data[0];
    ptrdiff_t srcstride  = ref->linesize[0];
    int pic_width        = s->ps.sps->width;
    int pic_height       = s->ps.sps->height;
    int mx               = mv->x & 3;
    int my               = mv->y & 3;
    int weight_flag      = (s->sh.slice_type == P_SLICE && s->ps.pps->weighted_pred_flag) ||
                           (s->sh.slice_type == B_SLICE && s->ps.pps->weighted_bipred_flag);
    int idx              = ff_hevc_pel_weight[block_w];

    x_off += mv->x >> 2;
    y_off += mv->y >> 2;
<<<<<<< HEAD
    src   += y_off * srcstride + x_off * (1 << s->ps.sps->pixel_shift);
=======
    src   += y_off * srcstride + (x_off * (1 << s->ps.sps->pixel_shift));
>>>>>>> a1926a29

    if (x_off < QPEL_EXTRA_BEFORE || y_off < QPEL_EXTRA_AFTER ||
        x_off >= pic_width - block_w - QPEL_EXTRA_AFTER ||
        y_off >= pic_height - block_h - QPEL_EXTRA_AFTER) {
        const int edge_emu_stride = EDGE_EMU_BUFFER_STRIDE << s->ps.sps->pixel_shift;
        int offset     = QPEL_EXTRA_BEFORE * srcstride       + (QPEL_EXTRA_BEFORE << s->ps.sps->pixel_shift);
        int buf_offset = QPEL_EXTRA_BEFORE * edge_emu_stride + (QPEL_EXTRA_BEFORE << s->ps.sps->pixel_shift);

        s->vdsp.emulated_edge_mc(lc->edge_emu_buffer, src - offset,
                                 edge_emu_stride, srcstride,
                                 block_w + QPEL_EXTRA,
                                 block_h + QPEL_EXTRA,
                                 x_off - QPEL_EXTRA_BEFORE, y_off - QPEL_EXTRA_BEFORE,
                                 pic_width, pic_height);
        src = lc->edge_emu_buffer + buf_offset;
        srcstride = edge_emu_stride;
    }

    if (!weight_flag)
        s->hevcdsp.put_hevc_qpel_uni[idx][!!my][!!mx](dst, dststride, src, srcstride,
                                                      block_h, mx, my, block_w);
    else
        s->hevcdsp.put_hevc_qpel_uni_w[idx][!!my][!!mx](dst, dststride, src, srcstride,
                                                        block_h, s->sh.luma_log2_weight_denom,
                                                        luma_weight, luma_offset, mx, my, block_w);
}

/**
 * 8.5.3.2.2.1 Luma sample bidirectional interpolation process
 *
 * @param s HEVC decoding context
 * @param dst target buffer for block data at block position
 * @param dststride stride of the dst buffer
 * @param ref0 reference picture0 buffer at origin (0, 0)
 * @param mv0 motion vector0 (relative to block position) to get pixel data from
 * @param x_off horizontal position of block from origin (0, 0)
 * @param y_off vertical position of block from origin (0, 0)
 * @param block_w width of block
 * @param block_h height of block
 * @param ref1 reference picture1 buffer at origin (0, 0)
 * @param mv1 motion vector1 (relative to block position) to get pixel data from
 * @param current_mv current motion vector structure
 */
 static void luma_mc_bi(HEVCContext *s, uint8_t *dst, ptrdiff_t dststride,
                       AVFrame *ref0, const Mv *mv0, int x_off, int y_off,
                       int block_w, int block_h, AVFrame *ref1, const Mv *mv1, struct MvField *current_mv)
{
    HEVCLocalContext *lc = s->HEVClc;
    ptrdiff_t src0stride  = ref0->linesize[0];
    ptrdiff_t src1stride  = ref1->linesize[0];
    int pic_width        = s->ps.sps->width;
    int pic_height       = s->ps.sps->height;
    int mx0              = mv0->x & 3;
    int my0              = mv0->y & 3;
    int mx1              = mv1->x & 3;
    int my1              = mv1->y & 3;
    int weight_flag      = (s->sh.slice_type == P_SLICE && s->ps.pps->weighted_pred_flag) ||
                           (s->sh.slice_type == B_SLICE && s->ps.pps->weighted_bipred_flag);
    int x_off0           = x_off + (mv0->x >> 2);
    int y_off0           = y_off + (mv0->y >> 2);
    int x_off1           = x_off + (mv1->x >> 2);
    int y_off1           = y_off + (mv1->y >> 2);
    int idx              = ff_hevc_pel_weight[block_w];

    uint8_t *src0  = ref0->data[0] + y_off0 * src0stride + (int)((unsigned)x_off0 << s->ps.sps->pixel_shift);
    uint8_t *src1  = ref1->data[0] + y_off1 * src1stride + (int)((unsigned)x_off1 << s->ps.sps->pixel_shift);

    if (x_off0 < QPEL_EXTRA_BEFORE || y_off0 < QPEL_EXTRA_AFTER ||
        x_off0 >= pic_width - block_w - QPEL_EXTRA_AFTER ||
        y_off0 >= pic_height - block_h - QPEL_EXTRA_AFTER) {
        const int edge_emu_stride = EDGE_EMU_BUFFER_STRIDE << s->ps.sps->pixel_shift;
        int offset     = QPEL_EXTRA_BEFORE * src0stride       + (QPEL_EXTRA_BEFORE << s->ps.sps->pixel_shift);
        int buf_offset = QPEL_EXTRA_BEFORE * edge_emu_stride + (QPEL_EXTRA_BEFORE << s->ps.sps->pixel_shift);

        s->vdsp.emulated_edge_mc(lc->edge_emu_buffer, src0 - offset,
                                 edge_emu_stride, src0stride,
                                 block_w + QPEL_EXTRA,
                                 block_h + QPEL_EXTRA,
                                 x_off0 - QPEL_EXTRA_BEFORE, y_off0 - QPEL_EXTRA_BEFORE,
                                 pic_width, pic_height);
        src0 = lc->edge_emu_buffer + buf_offset;
        src0stride = edge_emu_stride;
    }

    if (x_off1 < QPEL_EXTRA_BEFORE || y_off1 < QPEL_EXTRA_AFTER ||
        x_off1 >= pic_width - block_w - QPEL_EXTRA_AFTER ||
        y_off1 >= pic_height - block_h - QPEL_EXTRA_AFTER) {
        const int edge_emu_stride = EDGE_EMU_BUFFER_STRIDE << s->ps.sps->pixel_shift;
        int offset     = QPEL_EXTRA_BEFORE * src1stride       + (QPEL_EXTRA_BEFORE << s->ps.sps->pixel_shift);
        int buf_offset = QPEL_EXTRA_BEFORE * edge_emu_stride + (QPEL_EXTRA_BEFORE << s->ps.sps->pixel_shift);

        s->vdsp.emulated_edge_mc(lc->edge_emu_buffer2, src1 - offset,
                                 edge_emu_stride, src1stride,
                                 block_w + QPEL_EXTRA,
                                 block_h + QPEL_EXTRA,
                                 x_off1 - QPEL_EXTRA_BEFORE, y_off1 - QPEL_EXTRA_BEFORE,
                                 pic_width, pic_height);
        src1 = lc->edge_emu_buffer2 + buf_offset;
        src1stride = edge_emu_stride;
    }

    s->hevcdsp.put_hevc_qpel[idx][!!my0][!!mx0](lc->tmp, src0, src0stride,
                                                block_h, mx0, my0, block_w);
    if (!weight_flag)
        s->hevcdsp.put_hevc_qpel_bi[idx][!!my1][!!mx1](dst, dststride, src1, src1stride, lc->tmp,
                                                       block_h, mx1, my1, block_w);
    else
        s->hevcdsp.put_hevc_qpel_bi_w[idx][!!my1][!!mx1](dst, dststride, src1, src1stride, lc->tmp,
                                                         block_h, s->sh.luma_log2_weight_denom,
                                                         s->sh.luma_weight_l0[current_mv->ref_idx[0]],
                                                         s->sh.luma_weight_l1[current_mv->ref_idx[1]],
                                                         s->sh.luma_offset_l0[current_mv->ref_idx[0]],
                                                         s->sh.luma_offset_l1[current_mv->ref_idx[1]],
                                                         mx1, my1, block_w);

}

/**
 * 8.5.3.2.2.2 Chroma sample uniprediction interpolation process
 *
 * @param s HEVC decoding context
 * @param dst1 target buffer for block data at block position (U plane)
 * @param dst2 target buffer for block data at block position (V plane)
 * @param dststride stride of the dst1 and dst2 buffers
 * @param ref reference picture buffer at origin (0, 0)
 * @param mv motion vector (relative to block position) to get pixel data from
 * @param x_off horizontal position of block from origin (0, 0)
 * @param y_off vertical position of block from origin (0, 0)
 * @param block_w width of block
 * @param block_h height of block
 * @param chroma_weight weighting factor applied to the chroma prediction
 * @param chroma_offset additive offset applied to the chroma prediction value
 */

static void chroma_mc_uni(HEVCContext *s, uint8_t *dst0,
                          ptrdiff_t dststride, uint8_t *src0, ptrdiff_t srcstride, int reflist,
                          int x_off, int y_off, int block_w, int block_h, struct MvField *current_mv, int chroma_weight, int chroma_offset)
{
<<<<<<< HEAD
    HEVCLocalContext *lc = s->HEVClc;
    int pic_width        = s->ps.sps->width >> s->ps.sps->hshift[1];
    int pic_height       = s->ps.sps->height >> s->ps.sps->vshift[1];
    const Mv *mv         = &current_mv->mv[reflist];
    int weight_flag      = (s->sh.slice_type == P_SLICE && s->ps.pps->weighted_pred_flag) ||
                           (s->sh.slice_type == B_SLICE && s->ps.pps->weighted_bipred_flag);
    int idx              = ff_hevc_pel_weight[block_w];
    int hshift           = s->ps.sps->hshift[1];
    int vshift           = s->ps.sps->vshift[1];
    intptr_t mx          = av_mod_uintp2(mv->x, 2 + hshift);
    intptr_t my          = av_mod_uintp2(mv->y, 2 + vshift);
    intptr_t _mx         = mx << (1 - hshift);
    intptr_t _my         = my << (1 - vshift);

    x_off += mv->x >> (2 + hshift);
    y_off += mv->y >> (2 + vshift);
    src0  += y_off * srcstride + x_off * (1 << s->ps.sps->pixel_shift);
=======
    HEVCLocalContext *lc = &s->HEVClc;
    uint8_t *src1        = ref->data[1];
    uint8_t *src2        = ref->data[2];
    ptrdiff_t src1stride = ref->linesize[1];
    ptrdiff_t src2stride = ref->linesize[2];
    int pic_width        = s->ps.sps->width >> 1;
    int pic_height       = s->ps.sps->height >> 1;

    int mx = mv->x & 7;
    int my = mv->y & 7;

    x_off += mv->x >> 3;
    y_off += mv->y >> 3;
    src1  += y_off * src1stride + (x_off * (1 << s->ps.sps->pixel_shift));
    src2  += y_off * src2stride + (x_off * (1 << s->ps.sps->pixel_shift));
>>>>>>> a1926a29

    if (x_off < EPEL_EXTRA_BEFORE || y_off < EPEL_EXTRA_AFTER ||
        x_off >= pic_width - block_w - EPEL_EXTRA_AFTER ||
        y_off >= pic_height - block_h - EPEL_EXTRA_AFTER) {
        const int edge_emu_stride = EDGE_EMU_BUFFER_STRIDE << s->ps.sps->pixel_shift;
        int offset0 = EPEL_EXTRA_BEFORE * (srcstride + (1 << s->ps.sps->pixel_shift));
        int buf_offset0 = EPEL_EXTRA_BEFORE *
                          (edge_emu_stride + (1 << s->ps.sps->pixel_shift));
        s->vdsp.emulated_edge_mc(lc->edge_emu_buffer, src0 - offset0,
                                 edge_emu_stride, srcstride,
                                 block_w + EPEL_EXTRA, block_h + EPEL_EXTRA,
                                 x_off - EPEL_EXTRA_BEFORE,
                                 y_off - EPEL_EXTRA_BEFORE,
                                 pic_width, pic_height);

        src0 = lc->edge_emu_buffer + buf_offset0;
        srcstride = edge_emu_stride;
    }
    if (!weight_flag)
        s->hevcdsp.put_hevc_epel_uni[idx][!!my][!!mx](dst0, dststride, src0, srcstride,
                                                  block_h, _mx, _my, block_w);
    else
        s->hevcdsp.put_hevc_epel_uni_w[idx][!!my][!!mx](dst0, dststride, src0, srcstride,
                                                        block_h, s->sh.chroma_log2_weight_denom,
                                                        chroma_weight, chroma_offset, _mx, _my, block_w);
}

/**
 * 8.5.3.2.2.2 Chroma sample bidirectional interpolation process
 *
 * @param s HEVC decoding context
 * @param dst target buffer for block data at block position
 * @param dststride stride of the dst buffer
 * @param ref0 reference picture0 buffer at origin (0, 0)
 * @param mv0 motion vector0 (relative to block position) to get pixel data from
 * @param x_off horizontal position of block from origin (0, 0)
 * @param y_off vertical position of block from origin (0, 0)
 * @param block_w width of block
 * @param block_h height of block
 * @param ref1 reference picture1 buffer at origin (0, 0)
 * @param mv1 motion vector1 (relative to block position) to get pixel data from
 * @param current_mv current motion vector structure
 * @param cidx chroma component(cb, cr)
 */
static void chroma_mc_bi(HEVCContext *s, uint8_t *dst0, ptrdiff_t dststride, AVFrame *ref0, AVFrame *ref1,
                         int x_off, int y_off, int block_w, int block_h, struct MvField *current_mv, int cidx)
{
    HEVCLocalContext *lc = s->HEVClc;
    uint8_t *src1        = ref0->data[cidx+1];
    uint8_t *src2        = ref1->data[cidx+1];
    ptrdiff_t src1stride = ref0->linesize[cidx+1];
    ptrdiff_t src2stride = ref1->linesize[cidx+1];
    int weight_flag      = (s->sh.slice_type == P_SLICE && s->ps.pps->weighted_pred_flag) ||
                           (s->sh.slice_type == B_SLICE && s->ps.pps->weighted_bipred_flag);
    int pic_width        = s->ps.sps->width >> s->ps.sps->hshift[1];
    int pic_height       = s->ps.sps->height >> s->ps.sps->vshift[1];
    Mv *mv0              = &current_mv->mv[0];
    Mv *mv1              = &current_mv->mv[1];
    int hshift = s->ps.sps->hshift[1];
    int vshift = s->ps.sps->vshift[1];

    intptr_t mx0 = av_mod_uintp2(mv0->x, 2 + hshift);
    intptr_t my0 = av_mod_uintp2(mv0->y, 2 + vshift);
    intptr_t mx1 = av_mod_uintp2(mv1->x, 2 + hshift);
    intptr_t my1 = av_mod_uintp2(mv1->y, 2 + vshift);
    intptr_t _mx0 = mx0 << (1 - hshift);
    intptr_t _my0 = my0 << (1 - vshift);
    intptr_t _mx1 = mx1 << (1 - hshift);
    intptr_t _my1 = my1 << (1 - vshift);

    int x_off0 = x_off + (mv0->x >> (2 + hshift));
    int y_off0 = y_off + (mv0->y >> (2 + vshift));
    int x_off1 = x_off + (mv1->x >> (2 + hshift));
    int y_off1 = y_off + (mv1->y >> (2 + vshift));
    int idx = ff_hevc_pel_weight[block_w];
    src1  += y_off0 * src1stride + (int)((unsigned)x_off0 << s->ps.sps->pixel_shift);
    src2  += y_off1 * src2stride + (int)((unsigned)x_off1 << s->ps.sps->pixel_shift);

    if (x_off0 < EPEL_EXTRA_BEFORE || y_off0 < EPEL_EXTRA_AFTER ||
        x_off0 >= pic_width - block_w - EPEL_EXTRA_AFTER ||
        y_off0 >= pic_height - block_h - EPEL_EXTRA_AFTER) {
        const int edge_emu_stride = EDGE_EMU_BUFFER_STRIDE << s->ps.sps->pixel_shift;
        int offset1 = EPEL_EXTRA_BEFORE * (src1stride + (1 << s->ps.sps->pixel_shift));
        int buf_offset1 = EPEL_EXTRA_BEFORE *
                          (edge_emu_stride + (1 << s->ps.sps->pixel_shift));

        s->vdsp.emulated_edge_mc(lc->edge_emu_buffer, src1 - offset1,
                                 edge_emu_stride, src1stride,
                                 block_w + EPEL_EXTRA, block_h + EPEL_EXTRA,
                                 x_off0 - EPEL_EXTRA_BEFORE,
                                 y_off0 - EPEL_EXTRA_BEFORE,
                                 pic_width, pic_height);

        src1 = lc->edge_emu_buffer + buf_offset1;
        src1stride = edge_emu_stride;
    }

    if (x_off1 < EPEL_EXTRA_BEFORE || y_off1 < EPEL_EXTRA_AFTER ||
        x_off1 >= pic_width - block_w - EPEL_EXTRA_AFTER ||
        y_off1 >= pic_height - block_h - EPEL_EXTRA_AFTER) {
        const int edge_emu_stride = EDGE_EMU_BUFFER_STRIDE << s->ps.sps->pixel_shift;
        int offset1 = EPEL_EXTRA_BEFORE * (src2stride + (1 << s->ps.sps->pixel_shift));
        int buf_offset1 = EPEL_EXTRA_BEFORE *
                          (edge_emu_stride + (1 << s->ps.sps->pixel_shift));

        s->vdsp.emulated_edge_mc(lc->edge_emu_buffer2, src2 - offset1,
                                 edge_emu_stride, src2stride,
                                 block_w + EPEL_EXTRA, block_h + EPEL_EXTRA,
                                 x_off1 - EPEL_EXTRA_BEFORE,
                                 y_off1 - EPEL_EXTRA_BEFORE,
                                 pic_width, pic_height);

        src2 = lc->edge_emu_buffer2 + buf_offset1;
        src2stride = edge_emu_stride;
    }

    s->hevcdsp.put_hevc_epel[idx][!!my0][!!mx0](lc->tmp, src1, src1stride,
                                                block_h, _mx0, _my0, block_w);
    if (!weight_flag)
        s->hevcdsp.put_hevc_epel_bi[idx][!!my1][!!mx1](dst0, s->frame->linesize[cidx+1],
                                                       src2, src2stride, lc->tmp,
                                                       block_h, _mx1, _my1, block_w);
    else
        s->hevcdsp.put_hevc_epel_bi_w[idx][!!my1][!!mx1](dst0, s->frame->linesize[cidx+1],
                                                         src2, src2stride, lc->tmp,
                                                         block_h,
                                                         s->sh.chroma_log2_weight_denom,
                                                         s->sh.chroma_weight_l0[current_mv->ref_idx[0]][cidx],
                                                         s->sh.chroma_weight_l1[current_mv->ref_idx[1]][cidx],
                                                         s->sh.chroma_offset_l0[current_mv->ref_idx[0]][cidx],
                                                         s->sh.chroma_offset_l1[current_mv->ref_idx[1]][cidx],
                                                         _mx1, _my1, block_w);
}

static void hevc_await_progress(HEVCContext *s, HEVCFrame *ref,
                                const Mv *mv, int y0, int height)
{
    int y = FFMAX(0, (mv->y >> 2) + y0 + height + 9);

    if (s->threads_type == FF_THREAD_FRAME )
        ff_thread_await_progress(&ref->tf, y, 0);
}

static void hevc_luma_mv_mvp_mode(HEVCContext *s, int x0, int y0, int nPbW,
                                  int nPbH, int log2_cb_size, int part_idx,
                                  int merge_idx, MvField *mv)
{
    HEVCLocalContext *lc = s->HEVClc;
    enum InterPredIdc inter_pred_idc = PRED_L0;
    int mvp_flag;

    ff_hevc_set_neighbour_available(s, x0, y0, nPbW, nPbH);
    mv->pred_flag = 0;
    if (s->sh.slice_type == B_SLICE)
        inter_pred_idc = ff_hevc_inter_pred_idc_decode(s, nPbW, nPbH);

    if (inter_pred_idc != PRED_L1) {
        if (s->sh.nb_refs[L0])
            mv->ref_idx[0]= ff_hevc_ref_idx_lx_decode(s, s->sh.nb_refs[L0]);

        mv->pred_flag = PF_L0;
        ff_hevc_hls_mvd_coding(s, x0, y0, 0);
        mvp_flag = ff_hevc_mvp_lx_flag_decode(s);
        ff_hevc_luma_mv_mvp_mode(s, x0, y0, nPbW, nPbH, log2_cb_size,
                                 part_idx, merge_idx, mv, mvp_flag, 0);
        mv->mv[0].x += lc->pu.mvd.x;
        mv->mv[0].y += lc->pu.mvd.y;
    }

    if (inter_pred_idc != PRED_L0) {
        if (s->sh.nb_refs[L1])
            mv->ref_idx[1]= ff_hevc_ref_idx_lx_decode(s, s->sh.nb_refs[L1]);

        if (s->sh.mvd_l1_zero_flag == 1 && inter_pred_idc == PRED_BI) {
            AV_ZERO32(&lc->pu.mvd);
        } else {
            ff_hevc_hls_mvd_coding(s, x0, y0, 1);
        }

        mv->pred_flag += PF_L1;
        mvp_flag = ff_hevc_mvp_lx_flag_decode(s);
        ff_hevc_luma_mv_mvp_mode(s, x0, y0, nPbW, nPbH, log2_cb_size,
                                 part_idx, merge_idx, mv, mvp_flag, 1);
        mv->mv[1].x += lc->pu.mvd.x;
        mv->mv[1].y += lc->pu.mvd.y;
    }
}

static void hls_prediction_unit(HEVCContext *s, int x0, int y0,
                                int nPbW, int nPbH,
                                int log2_cb_size, int partIdx, int idx)
{
#define POS(c_idx, x, y)                                                              \
    &s->frame->data[c_idx][((y) >> s->ps.sps->vshift[c_idx]) * s->frame->linesize[c_idx] + \
                           (((x) >> s->ps.sps->hshift[c_idx]) << s->ps.sps->pixel_shift)]
    HEVCLocalContext *lc = s->HEVClc;
    int merge_idx = 0;
    struct MvField current_mv = {{{ 0 }}};

    int min_pu_width = s->ps.sps->min_pu_width;

    MvField *tab_mvf = s->ref->tab_mvf;
    RefPicList  *refPicList = s->ref->refPicList;
    HEVCFrame *ref0 = NULL, *ref1 = NULL;
    uint8_t *dst0 = POS(0, x0, y0);
    uint8_t *dst1 = POS(1, x0, y0);
    uint8_t *dst2 = POS(2, x0, y0);
    int log2_min_cb_size = s->ps.sps->log2_min_cb_size;
    int min_cb_width     = s->ps.sps->min_cb_width;
    int x_cb             = x0 >> log2_min_cb_size;
    int y_cb             = y0 >> log2_min_cb_size;
    int x_pu, y_pu;
    int i, j;

    int skip_flag = SAMPLE_CTB(s->skip_flag, x_cb, y_cb);

    if (!skip_flag)
        lc->pu.merge_flag = ff_hevc_merge_flag_decode(s);

    if (skip_flag || lc->pu.merge_flag) {
        if (s->sh.max_num_merge_cand > 1)
            merge_idx = ff_hevc_merge_idx_decode(s);
        else
            merge_idx = 0;

        ff_hevc_luma_mv_merge_mode(s, x0, y0, nPbW, nPbH, log2_cb_size,
                                   partIdx, merge_idx, &current_mv);
    } else {
        hevc_luma_mv_mvp_mode(s, x0, y0, nPbW, nPbH, log2_cb_size,
                              partIdx, merge_idx, &current_mv);
    }

    x_pu = x0 >> s->ps.sps->log2_min_pu_size;
    y_pu = y0 >> s->ps.sps->log2_min_pu_size;

    for (j = 0; j < nPbH >> s->ps.sps->log2_min_pu_size; j++)
        for (i = 0; i < nPbW >> s->ps.sps->log2_min_pu_size; i++)
            tab_mvf[(y_pu + j) * min_pu_width + x_pu + i] = current_mv;

    if (current_mv.pred_flag & PF_L0) {
        ref0 = refPicList[0].ref[current_mv.ref_idx[0]];
        if (!ref0)
            return;
        hevc_await_progress(s, ref0, &current_mv.mv[0], y0, nPbH);
    }
    if (current_mv.pred_flag & PF_L1) {
        ref1 = refPicList[1].ref[current_mv.ref_idx[1]];
        if (!ref1)
            return;
        hevc_await_progress(s, ref1, &current_mv.mv[1], y0, nPbH);
    }

    if (current_mv.pred_flag == PF_L0) {
        int x0_c = x0 >> s->ps.sps->hshift[1];
        int y0_c = y0 >> s->ps.sps->vshift[1];
        int nPbW_c = nPbW >> s->ps.sps->hshift[1];
        int nPbH_c = nPbH >> s->ps.sps->vshift[1];

        luma_mc_uni(s, dst0, s->frame->linesize[0], ref0->frame,
                    &current_mv.mv[0], x0, y0, nPbW, nPbH,
                    s->sh.luma_weight_l0[current_mv.ref_idx[0]],
                    s->sh.luma_offset_l0[current_mv.ref_idx[0]]);

        if (s->ps.sps->chroma_format_idc) {
            chroma_mc_uni(s, dst1, s->frame->linesize[1], ref0->frame->data[1], ref0->frame->linesize[1],
                          0, x0_c, y0_c, nPbW_c, nPbH_c, &current_mv,
                          s->sh.chroma_weight_l0[current_mv.ref_idx[0]][0], s->sh.chroma_offset_l0[current_mv.ref_idx[0]][0]);
            chroma_mc_uni(s, dst2, s->frame->linesize[2], ref0->frame->data[2], ref0->frame->linesize[2],
                          0, x0_c, y0_c, nPbW_c, nPbH_c, &current_mv,
                          s->sh.chroma_weight_l0[current_mv.ref_idx[0]][1], s->sh.chroma_offset_l0[current_mv.ref_idx[0]][1]);
        }
    } else if (current_mv.pred_flag == PF_L1) {
        int x0_c = x0 >> s->ps.sps->hshift[1];
        int y0_c = y0 >> s->ps.sps->vshift[1];
        int nPbW_c = nPbW >> s->ps.sps->hshift[1];
        int nPbH_c = nPbH >> s->ps.sps->vshift[1];

        luma_mc_uni(s, dst0, s->frame->linesize[0], ref1->frame,
                    &current_mv.mv[1], x0, y0, nPbW, nPbH,
                    s->sh.luma_weight_l1[current_mv.ref_idx[1]],
                    s->sh.luma_offset_l1[current_mv.ref_idx[1]]);

        if (s->ps.sps->chroma_format_idc) {
            chroma_mc_uni(s, dst1, s->frame->linesize[1], ref1->frame->data[1], ref1->frame->linesize[1],
                          1, x0_c, y0_c, nPbW_c, nPbH_c, &current_mv,
                          s->sh.chroma_weight_l1[current_mv.ref_idx[1]][0], s->sh.chroma_offset_l1[current_mv.ref_idx[1]][0]);

            chroma_mc_uni(s, dst2, s->frame->linesize[2], ref1->frame->data[2], ref1->frame->linesize[2],
                          1, x0_c, y0_c, nPbW_c, nPbH_c, &current_mv,
                          s->sh.chroma_weight_l1[current_mv.ref_idx[1]][1], s->sh.chroma_offset_l1[current_mv.ref_idx[1]][1]);
        }
    } else if (current_mv.pred_flag == PF_BI) {
        int x0_c = x0 >> s->ps.sps->hshift[1];
        int y0_c = y0 >> s->ps.sps->vshift[1];
        int nPbW_c = nPbW >> s->ps.sps->hshift[1];
        int nPbH_c = nPbH >> s->ps.sps->vshift[1];

        luma_mc_bi(s, dst0, s->frame->linesize[0], ref0->frame,
                   &current_mv.mv[0], x0, y0, nPbW, nPbH,
                   ref1->frame, &current_mv.mv[1], &current_mv);

        if (s->ps.sps->chroma_format_idc) {
            chroma_mc_bi(s, dst1, s->frame->linesize[1], ref0->frame, ref1->frame,
                         x0_c, y0_c, nPbW_c, nPbH_c, &current_mv, 0);

            chroma_mc_bi(s, dst2, s->frame->linesize[2], ref0->frame, ref1->frame,
                         x0_c, y0_c, nPbW_c, nPbH_c, &current_mv, 1);
        }
    }
}

/**
 * 8.4.1
 */
static int luma_intra_pred_mode(HEVCContext *s, int x0, int y0, int pu_size,
                                int prev_intra_luma_pred_flag)
{
    HEVCLocalContext *lc = s->HEVClc;
    int x_pu             = x0 >> s->ps.sps->log2_min_pu_size;
    int y_pu             = y0 >> s->ps.sps->log2_min_pu_size;
    int min_pu_width     = s->ps.sps->min_pu_width;
    int size_in_pus      = pu_size >> s->ps.sps->log2_min_pu_size;
    int x0b              = av_mod_uintp2(x0, s->ps.sps->log2_ctb_size);
    int y0b              = av_mod_uintp2(y0, s->ps.sps->log2_ctb_size);

    int cand_up   = (lc->ctb_up_flag || y0b) ?
                    s->tab_ipm[(y_pu - 1) * min_pu_width + x_pu] : INTRA_DC;
    int cand_left = (lc->ctb_left_flag || x0b) ?
                    s->tab_ipm[y_pu * min_pu_width + x_pu - 1]   : INTRA_DC;

    int y_ctb = (y0 >> (s->ps.sps->log2_ctb_size)) << (s->ps.sps->log2_ctb_size);

    MvField *tab_mvf = s->ref->tab_mvf;
    int intra_pred_mode;
    int candidate[3];
    int i, j;

    // intra_pred_mode prediction does not cross vertical CTB boundaries
    if ((y0 - 1) < y_ctb)
        cand_up = INTRA_DC;

    if (cand_left == cand_up) {
        if (cand_left < 2) {
            candidate[0] = INTRA_PLANAR;
            candidate[1] = INTRA_DC;
            candidate[2] = INTRA_ANGULAR_26;
        } else {
            candidate[0] = cand_left;
            candidate[1] = 2 + ((cand_left - 2 - 1 + 32) & 31);
            candidate[2] = 2 + ((cand_left - 2 + 1) & 31);
        }
    } else {
        candidate[0] = cand_left;
        candidate[1] = cand_up;
        if (candidate[0] != INTRA_PLANAR && candidate[1] != INTRA_PLANAR) {
            candidate[2] = INTRA_PLANAR;
        } else if (candidate[0] != INTRA_DC && candidate[1] != INTRA_DC) {
            candidate[2] = INTRA_DC;
        } else {
            candidate[2] = INTRA_ANGULAR_26;
        }
    }

    if (prev_intra_luma_pred_flag) {
        intra_pred_mode = candidate[lc->pu.mpm_idx];
    } else {
        if (candidate[0] > candidate[1])
            FFSWAP(uint8_t, candidate[0], candidate[1]);
        if (candidate[0] > candidate[2])
            FFSWAP(uint8_t, candidate[0], candidate[2]);
        if (candidate[1] > candidate[2])
            FFSWAP(uint8_t, candidate[1], candidate[2]);

        intra_pred_mode = lc->pu.rem_intra_luma_pred_mode;
        for (i = 0; i < 3; i++)
            if (intra_pred_mode >= candidate[i])
                intra_pred_mode++;
    }

    /* write the intra prediction units into the mv array */
    if (!size_in_pus)
        size_in_pus = 1;
    for (i = 0; i < size_in_pus; i++) {
        memset(&s->tab_ipm[(y_pu + i) * min_pu_width + x_pu],
               intra_pred_mode, size_in_pus);

        for (j = 0; j < size_in_pus; j++) {
            tab_mvf[(y_pu + j) * min_pu_width + x_pu + i].pred_flag = PF_INTRA;
        }
    }

    return intra_pred_mode;
}

static av_always_inline void set_ct_depth(HEVCContext *s, int x0, int y0,
                                          int log2_cb_size, int ct_depth)
{
    int length = (1 << log2_cb_size) >> s->ps.sps->log2_min_cb_size;
    int x_cb   = x0 >> s->ps.sps->log2_min_cb_size;
    int y_cb   = y0 >> s->ps.sps->log2_min_cb_size;
    int y;

    for (y = 0; y < length; y++)
        memset(&s->tab_ct_depth[(y_cb + y) * s->ps.sps->min_cb_width + x_cb],
               ct_depth, length);
}

static const uint8_t tab_mode_idx[] = {
     0,  1,  2,  2,  2,  2,  3,  5,  7,  8, 10, 12, 13, 15, 17, 18, 19, 20,
    21, 22, 23, 23, 24, 24, 25, 25, 26, 27, 27, 28, 28, 29, 29, 30, 31};

static void intra_prediction_unit(HEVCContext *s, int x0, int y0,
                                  int log2_cb_size)
{
    HEVCLocalContext *lc = s->HEVClc;
    static const uint8_t intra_chroma_table[4] = { 0, 26, 10, 1 };
    uint8_t prev_intra_luma_pred_flag[4];
    int split   = lc->cu.part_mode == PART_NxN;
    int pb_size = (1 << log2_cb_size) >> split;
    int side    = split + 1;
    int chroma_mode;
    int i, j;

    for (i = 0; i < side; i++)
        for (j = 0; j < side; j++)
            prev_intra_luma_pred_flag[2 * i + j] = ff_hevc_prev_intra_luma_pred_flag_decode(s);

    for (i = 0; i < side; i++) {
        for (j = 0; j < side; j++) {
            if (prev_intra_luma_pred_flag[2 * i + j])
                lc->pu.mpm_idx = ff_hevc_mpm_idx_decode(s);
            else
                lc->pu.rem_intra_luma_pred_mode = ff_hevc_rem_intra_luma_pred_mode_decode(s);

            lc->pu.intra_pred_mode[2 * i + j] =
                luma_intra_pred_mode(s, x0 + pb_size * j, y0 + pb_size * i, pb_size,
                                     prev_intra_luma_pred_flag[2 * i + j]);
        }
    }

    if (s->ps.sps->chroma_format_idc == 3) {
        for (i = 0; i < side; i++) {
            for (j = 0; j < side; j++) {
                lc->pu.chroma_mode_c[2 * i + j] = chroma_mode = ff_hevc_intra_chroma_pred_mode_decode(s);
                if (chroma_mode != 4) {
                    if (lc->pu.intra_pred_mode[2 * i + j] == intra_chroma_table[chroma_mode])
                        lc->pu.intra_pred_mode_c[2 * i + j] = 34;
                    else
                        lc->pu.intra_pred_mode_c[2 * i + j] = intra_chroma_table[chroma_mode];
                } else {
                    lc->pu.intra_pred_mode_c[2 * i + j] = lc->pu.intra_pred_mode[2 * i + j];
                }
            }
        }
    } else if (s->ps.sps->chroma_format_idc == 2) {
        int mode_idx;
        lc->pu.chroma_mode_c[0] = chroma_mode = ff_hevc_intra_chroma_pred_mode_decode(s);
        if (chroma_mode != 4) {
            if (lc->pu.intra_pred_mode[0] == intra_chroma_table[chroma_mode])
                mode_idx = 34;
            else
                mode_idx = intra_chroma_table[chroma_mode];
        } else {
            mode_idx = lc->pu.intra_pred_mode[0];
        }
        lc->pu.intra_pred_mode_c[0] = tab_mode_idx[mode_idx];
    } else if (s->ps.sps->chroma_format_idc != 0) {
        chroma_mode = ff_hevc_intra_chroma_pred_mode_decode(s);
        if (chroma_mode != 4) {
            if (lc->pu.intra_pred_mode[0] == intra_chroma_table[chroma_mode])
                lc->pu.intra_pred_mode_c[0] = 34;
            else
                lc->pu.intra_pred_mode_c[0] = intra_chroma_table[chroma_mode];
        } else {
            lc->pu.intra_pred_mode_c[0] = lc->pu.intra_pred_mode[0];
        }
    }
}

static void intra_prediction_unit_default_value(HEVCContext *s,
                                                int x0, int y0,
                                                int log2_cb_size)
{
    HEVCLocalContext *lc = s->HEVClc;
    int pb_size          = 1 << log2_cb_size;
    int size_in_pus      = pb_size >> s->ps.sps->log2_min_pu_size;
    int min_pu_width     = s->ps.sps->min_pu_width;
    MvField *tab_mvf     = s->ref->tab_mvf;
    int x_pu             = x0 >> s->ps.sps->log2_min_pu_size;
    int y_pu             = y0 >> s->ps.sps->log2_min_pu_size;
    int j, k;

    if (size_in_pus == 0)
        size_in_pus = 1;
    for (j = 0; j < size_in_pus; j++)
        memset(&s->tab_ipm[(y_pu + j) * min_pu_width + x_pu], INTRA_DC, size_in_pus);
    if (lc->cu.pred_mode == MODE_INTRA)
        for (j = 0; j < size_in_pus; j++)
            for (k = 0; k < size_in_pus; k++)
                tab_mvf[(y_pu + j) * min_pu_width + x_pu + k].pred_flag = PF_INTRA;
}

static int hls_coding_unit(HEVCContext *s, int x0, int y0, int log2_cb_size)
{
    int cb_size          = 1 << log2_cb_size;
    HEVCLocalContext *lc = s->HEVClc;
    int log2_min_cb_size = s->ps.sps->log2_min_cb_size;
    int length           = cb_size >> log2_min_cb_size;
    int min_cb_width     = s->ps.sps->min_cb_width;
    int x_cb             = x0 >> log2_min_cb_size;
    int y_cb             = y0 >> log2_min_cb_size;
    int idx              = log2_cb_size - 2;
    int qp_block_mask    = (1<<(s->ps.sps->log2_ctb_size - s->ps.pps->diff_cu_qp_delta_depth)) - 1;
    int x, y, ret;

    lc->cu.x                = x0;
    lc->cu.y                = y0;
    lc->cu.pred_mode        = MODE_INTRA;
    lc->cu.part_mode        = PART_2Nx2N;
    lc->cu.intra_split_flag = 0;

    SAMPLE_CTB(s->skip_flag, x_cb, y_cb) = 0;
    for (x = 0; x < 4; x++)
        lc->pu.intra_pred_mode[x] = 1;
    if (s->ps.pps->transquant_bypass_enable_flag) {
        lc->cu.cu_transquant_bypass_flag = ff_hevc_cu_transquant_bypass_flag_decode(s);
        if (lc->cu.cu_transquant_bypass_flag)
            set_deblocking_bypass(s, x0, y0, log2_cb_size);
    } else
        lc->cu.cu_transquant_bypass_flag = 0;

    if (s->sh.slice_type != I_SLICE) {
        uint8_t skip_flag = ff_hevc_skip_flag_decode(s, x0, y0, x_cb, y_cb);

        x = y_cb * min_cb_width + x_cb;
        for (y = 0; y < length; y++) {
            memset(&s->skip_flag[x], skip_flag, length);
            x += min_cb_width;
        }
        lc->cu.pred_mode = skip_flag ? MODE_SKIP : MODE_INTER;
    } else {
        x = y_cb * min_cb_width + x_cb;
        for (y = 0; y < length; y++) {
            memset(&s->skip_flag[x], 0, length);
            x += min_cb_width;
        }
    }

    if (SAMPLE_CTB(s->skip_flag, x_cb, y_cb)) {
        hls_prediction_unit(s, x0, y0, cb_size, cb_size, log2_cb_size, 0, idx);
        intra_prediction_unit_default_value(s, x0, y0, log2_cb_size);

        if (!s->sh.disable_deblocking_filter_flag)
            ff_hevc_deblocking_boundary_strengths(s, x0, y0, log2_cb_size);
    } else {
        int pcm_flag = 0;

        if (s->sh.slice_type != I_SLICE)
            lc->cu.pred_mode = ff_hevc_pred_mode_decode(s);
        if (lc->cu.pred_mode != MODE_INTRA ||
            log2_cb_size == s->ps.sps->log2_min_cb_size) {
            lc->cu.part_mode        = ff_hevc_part_mode_decode(s, log2_cb_size);
            lc->cu.intra_split_flag = lc->cu.part_mode == PART_NxN &&
                                      lc->cu.pred_mode == MODE_INTRA;
        }

        if (lc->cu.pred_mode == MODE_INTRA) {
            if (lc->cu.part_mode == PART_2Nx2N && s->ps.sps->pcm_enabled_flag &&
                log2_cb_size >= s->ps.sps->pcm.log2_min_pcm_cb_size &&
                log2_cb_size <= s->ps.sps->pcm.log2_max_pcm_cb_size) {
                pcm_flag = ff_hevc_pcm_flag_decode(s);
            }
            if (pcm_flag) {
                intra_prediction_unit_default_value(s, x0, y0, log2_cb_size);
                ret = hls_pcm_sample(s, x0, y0, log2_cb_size);
                if (s->ps.sps->pcm.loop_filter_disable_flag)
                    set_deblocking_bypass(s, x0, y0, log2_cb_size);

                if (ret < 0)
                    return ret;
            } else {
                intra_prediction_unit(s, x0, y0, log2_cb_size);
            }
        } else {
            intra_prediction_unit_default_value(s, x0, y0, log2_cb_size);
            switch (lc->cu.part_mode) {
            case PART_2Nx2N:
                hls_prediction_unit(s, x0, y0, cb_size, cb_size, log2_cb_size, 0, idx);
                break;
            case PART_2NxN:
                hls_prediction_unit(s, x0, y0,               cb_size, cb_size / 2, log2_cb_size, 0, idx);
                hls_prediction_unit(s, x0, y0 + cb_size / 2, cb_size, cb_size / 2, log2_cb_size, 1, idx);
                break;
            case PART_Nx2N:
                hls_prediction_unit(s, x0,               y0, cb_size / 2, cb_size, log2_cb_size, 0, idx - 1);
                hls_prediction_unit(s, x0 + cb_size / 2, y0, cb_size / 2, cb_size, log2_cb_size, 1, idx - 1);
                break;
            case PART_2NxnU:
                hls_prediction_unit(s, x0, y0,               cb_size, cb_size     / 4, log2_cb_size, 0, idx);
                hls_prediction_unit(s, x0, y0 + cb_size / 4, cb_size, cb_size * 3 / 4, log2_cb_size, 1, idx);
                break;
            case PART_2NxnD:
                hls_prediction_unit(s, x0, y0,                   cb_size, cb_size * 3 / 4, log2_cb_size, 0, idx);
                hls_prediction_unit(s, x0, y0 + cb_size * 3 / 4, cb_size, cb_size     / 4, log2_cb_size, 1, idx);
                break;
            case PART_nLx2N:
                hls_prediction_unit(s, x0,               y0, cb_size     / 4, cb_size, log2_cb_size, 0, idx - 2);
                hls_prediction_unit(s, x0 + cb_size / 4, y0, cb_size * 3 / 4, cb_size, log2_cb_size, 1, idx - 2);
                break;
            case PART_nRx2N:
                hls_prediction_unit(s, x0,                   y0, cb_size * 3 / 4, cb_size, log2_cb_size, 0, idx - 2);
                hls_prediction_unit(s, x0 + cb_size * 3 / 4, y0, cb_size     / 4, cb_size, log2_cb_size, 1, idx - 2);
                break;
            case PART_NxN:
                hls_prediction_unit(s, x0,               y0,               cb_size / 2, cb_size / 2, log2_cb_size, 0, idx - 1);
                hls_prediction_unit(s, x0 + cb_size / 2, y0,               cb_size / 2, cb_size / 2, log2_cb_size, 1, idx - 1);
                hls_prediction_unit(s, x0,               y0 + cb_size / 2, cb_size / 2, cb_size / 2, log2_cb_size, 2, idx - 1);
                hls_prediction_unit(s, x0 + cb_size / 2, y0 + cb_size / 2, cb_size / 2, cb_size / 2, log2_cb_size, 3, idx - 1);
                break;
            }
        }

        if (!pcm_flag) {
            int rqt_root_cbf = 1;

            if (lc->cu.pred_mode != MODE_INTRA &&
                !(lc->cu.part_mode == PART_2Nx2N && lc->pu.merge_flag)) {
                rqt_root_cbf = ff_hevc_no_residual_syntax_flag_decode(s);
            }
            if (rqt_root_cbf) {
                const static int cbf[2] = { 0 };
                lc->cu.max_trafo_depth = lc->cu.pred_mode == MODE_INTRA ?
                                         s->ps.sps->max_transform_hierarchy_depth_intra + lc->cu.intra_split_flag :
                                         s->ps.sps->max_transform_hierarchy_depth_inter;
                ret = hls_transform_tree(s, x0, y0, x0, y0, x0, y0,
                                         log2_cb_size,
                                         log2_cb_size, 0, 0, cbf, cbf);
                if (ret < 0)
                    return ret;
            } else {
                if (!s->sh.disable_deblocking_filter_flag)
                    ff_hevc_deblocking_boundary_strengths(s, x0, y0, log2_cb_size);
            }
        }
    }

    if (s->ps.pps->cu_qp_delta_enabled_flag && lc->tu.is_cu_qp_delta_coded == 0)
        ff_hevc_set_qPy(s, x0, y0, log2_cb_size);

    x = y_cb * min_cb_width + x_cb;
    for (y = 0; y < length; y++) {
        memset(&s->qp_y_tab[x], lc->qp_y, length);
        x += min_cb_width;
    }

    if(((x0 + (1<<log2_cb_size)) & qp_block_mask) == 0 &&
       ((y0 + (1<<log2_cb_size)) & qp_block_mask) == 0) {
        lc->qPy_pred = lc->qp_y;
    }

    set_ct_depth(s, x0, y0, log2_cb_size, lc->ct_depth);

    return 0;
}

static int hls_coding_quadtree(HEVCContext *s, int x0, int y0,
                               int log2_cb_size, int cb_depth)
{
    HEVCLocalContext *lc = s->HEVClc;
    const int cb_size    = 1 << log2_cb_size;
    int ret;
    int split_cu;

    lc->ct_depth = cb_depth;
    if (x0 + cb_size <= s->ps.sps->width  &&
        y0 + cb_size <= s->ps.sps->height &&
        log2_cb_size > s->ps.sps->log2_min_cb_size) {
        split_cu = ff_hevc_split_coding_unit_flag_decode(s, cb_depth, x0, y0);
    } else {
        split_cu = (log2_cb_size > s->ps.sps->log2_min_cb_size);
    }
    if (s->ps.pps->cu_qp_delta_enabled_flag &&
        log2_cb_size >= s->ps.sps->log2_ctb_size - s->ps.pps->diff_cu_qp_delta_depth) {
        lc->tu.is_cu_qp_delta_coded = 0;
        lc->tu.cu_qp_delta          = 0;
    }

    if (s->sh.cu_chroma_qp_offset_enabled_flag &&
        log2_cb_size >= s->ps.sps->log2_ctb_size - s->ps.pps->diff_cu_chroma_qp_offset_depth) {
        lc->tu.is_cu_chroma_qp_offset_coded = 0;
    }

    if (split_cu) {
        int qp_block_mask = (1<<(s->ps.sps->log2_ctb_size - s->ps.pps->diff_cu_qp_delta_depth)) - 1;
        const int cb_size_split = cb_size >> 1;
        const int x1 = x0 + cb_size_split;
        const int y1 = y0 + cb_size_split;

        int more_data = 0;

        more_data = hls_coding_quadtree(s, x0, y0, log2_cb_size - 1, cb_depth + 1);
        if (more_data < 0)
            return more_data;

        if (more_data && x1 < s->ps.sps->width) {
            more_data = hls_coding_quadtree(s, x1, y0, log2_cb_size - 1, cb_depth + 1);
            if (more_data < 0)
                return more_data;
        }
        if (more_data && y1 < s->ps.sps->height) {
            more_data = hls_coding_quadtree(s, x0, y1, log2_cb_size - 1, cb_depth + 1);
            if (more_data < 0)
                return more_data;
        }
        if (more_data && x1 < s->ps.sps->width &&
            y1 < s->ps.sps->height) {
            more_data = hls_coding_quadtree(s, x1, y1, log2_cb_size - 1, cb_depth + 1);
            if (more_data < 0)
                return more_data;
        }

        if(((x0 + (1<<log2_cb_size)) & qp_block_mask) == 0 &&
            ((y0 + (1<<log2_cb_size)) & qp_block_mask) == 0)
            lc->qPy_pred = lc->qp_y;

        if (more_data)
            return ((x1 + cb_size_split) < s->ps.sps->width ||
                    (y1 + cb_size_split) < s->ps.sps->height);
        else
            return 0;
    } else {
        ret = hls_coding_unit(s, x0, y0, log2_cb_size);
        if (ret < 0)
            return ret;
        if ((!((x0 + cb_size) %
               (1 << (s->ps.sps->log2_ctb_size))) ||
             (x0 + cb_size >= s->ps.sps->width)) &&
            (!((y0 + cb_size) %
               (1 << (s->ps.sps->log2_ctb_size))) ||
             (y0 + cb_size >= s->ps.sps->height))) {
            int end_of_slice_flag = ff_hevc_end_of_slice_flag_decode(s);
            return !end_of_slice_flag;
        } else {
            return 1;
        }
    }

    return 0;
}

static void hls_decode_neighbour(HEVCContext *s, int x_ctb, int y_ctb,
                                 int ctb_addr_ts)
{
    HEVCLocalContext *lc  = s->HEVClc;
    int ctb_size          = 1 << s->ps.sps->log2_ctb_size;
    int ctb_addr_rs       = s->ps.pps->ctb_addr_ts_to_rs[ctb_addr_ts];
    int ctb_addr_in_slice = ctb_addr_rs - s->sh.slice_addr;

    s->tab_slice_address[ctb_addr_rs] = s->sh.slice_addr;

    if (s->ps.pps->entropy_coding_sync_enabled_flag) {
        if (x_ctb == 0 && (y_ctb & (ctb_size - 1)) == 0)
            lc->first_qp_group = 1;
        lc->end_of_tiles_x = s->ps.sps->width;
    } else if (s->ps.pps->tiles_enabled_flag) {
        if (ctb_addr_ts && s->ps.pps->tile_id[ctb_addr_ts] != s->ps.pps->tile_id[ctb_addr_ts - 1]) {
            int idxX = s->ps.pps->col_idxX[x_ctb >> s->ps.sps->log2_ctb_size];
            lc->end_of_tiles_x   = x_ctb + (s->ps.pps->column_width[idxX] << s->ps.sps->log2_ctb_size);
            lc->first_qp_group   = 1;
        }
    } else {
        lc->end_of_tiles_x = s->ps.sps->width;
    }

    lc->end_of_tiles_y = FFMIN(y_ctb + ctb_size, s->ps.sps->height);

    lc->boundary_flags = 0;
    if (s->ps.pps->tiles_enabled_flag) {
        if (x_ctb > 0 && s->ps.pps->tile_id[ctb_addr_ts] != s->ps.pps->tile_id[s->ps.pps->ctb_addr_rs_to_ts[ctb_addr_rs - 1]])
            lc->boundary_flags |= BOUNDARY_LEFT_TILE;
        if (x_ctb > 0 && s->tab_slice_address[ctb_addr_rs] != s->tab_slice_address[ctb_addr_rs - 1])
            lc->boundary_flags |= BOUNDARY_LEFT_SLICE;
        if (y_ctb > 0 && s->ps.pps->tile_id[ctb_addr_ts] != s->ps.pps->tile_id[s->ps.pps->ctb_addr_rs_to_ts[ctb_addr_rs - s->ps.sps->ctb_width]])
            lc->boundary_flags |= BOUNDARY_UPPER_TILE;
        if (y_ctb > 0 && s->tab_slice_address[ctb_addr_rs] != s->tab_slice_address[ctb_addr_rs - s->ps.sps->ctb_width])
            lc->boundary_flags |= BOUNDARY_UPPER_SLICE;
    } else {
        if (ctb_addr_in_slice <= 0)
            lc->boundary_flags |= BOUNDARY_LEFT_SLICE;
        if (ctb_addr_in_slice < s->ps.sps->ctb_width)
            lc->boundary_flags |= BOUNDARY_UPPER_SLICE;
    }

    lc->ctb_left_flag = ((x_ctb > 0) && (ctb_addr_in_slice > 0) && !(lc->boundary_flags & BOUNDARY_LEFT_TILE));
    lc->ctb_up_flag   = ((y_ctb > 0) && (ctb_addr_in_slice >= s->ps.sps->ctb_width) && !(lc->boundary_flags & BOUNDARY_UPPER_TILE));
    lc->ctb_up_right_flag = ((y_ctb > 0)  && (ctb_addr_in_slice+1 >= s->ps.sps->ctb_width) && (s->ps.pps->tile_id[ctb_addr_ts] == s->ps.pps->tile_id[s->ps.pps->ctb_addr_rs_to_ts[ctb_addr_rs+1 - s->ps.sps->ctb_width]]));
    lc->ctb_up_left_flag = ((x_ctb > 0) && (y_ctb > 0)  && (ctb_addr_in_slice-1 >= s->ps.sps->ctb_width) && (s->ps.pps->tile_id[ctb_addr_ts] == s->ps.pps->tile_id[s->ps.pps->ctb_addr_rs_to_ts[ctb_addr_rs-1 - s->ps.sps->ctb_width]]));
}

static int hls_decode_entry(AVCodecContext *avctxt, void *isFilterThread)
{
    HEVCContext *s  = avctxt->priv_data;
    int ctb_size    = 1 << s->ps.sps->log2_ctb_size;
    int more_data   = 1;
    int x_ctb       = 0;
    int y_ctb       = 0;
    int ctb_addr_ts = s->ps.pps->ctb_addr_rs_to_ts[s->sh.slice_ctb_addr_rs];

    if (!ctb_addr_ts && s->sh.dependent_slice_segment_flag) {
        av_log(s->avctx, AV_LOG_ERROR, "Impossible initial tile.\n");
        return AVERROR_INVALIDDATA;
    }

    if (s->sh.dependent_slice_segment_flag) {
        int prev_rs = s->ps.pps->ctb_addr_ts_to_rs[ctb_addr_ts - 1];
        if (s->tab_slice_address[prev_rs] != s->sh.slice_addr) {
            av_log(s->avctx, AV_LOG_ERROR, "Previous slice segment missing\n");
            return AVERROR_INVALIDDATA;
        }
    }

    while (more_data && ctb_addr_ts < s->ps.sps->ctb_size) {
        int ctb_addr_rs = s->ps.pps->ctb_addr_ts_to_rs[ctb_addr_ts];

        x_ctb = (ctb_addr_rs % ((s->ps.sps->width + ctb_size - 1) >> s->ps.sps->log2_ctb_size)) << s->ps.sps->log2_ctb_size;
        y_ctb = (ctb_addr_rs / ((s->ps.sps->width + ctb_size - 1) >> s->ps.sps->log2_ctb_size)) << s->ps.sps->log2_ctb_size;
        hls_decode_neighbour(s, x_ctb, y_ctb, ctb_addr_ts);

        ff_hevc_cabac_init(s, ctb_addr_ts);

        hls_sao_param(s, x_ctb >> s->ps.sps->log2_ctb_size, y_ctb >> s->ps.sps->log2_ctb_size);

        s->deblock[ctb_addr_rs].beta_offset = s->sh.beta_offset;
        s->deblock[ctb_addr_rs].tc_offset   = s->sh.tc_offset;
        s->filter_slice_edges[ctb_addr_rs]  = s->sh.slice_loop_filter_across_slices_enabled_flag;

        more_data = hls_coding_quadtree(s, x_ctb, y_ctb, s->ps.sps->log2_ctb_size, 0);
        if (more_data < 0) {
            s->tab_slice_address[ctb_addr_rs] = -1;
            return more_data;
        }


        ctb_addr_ts++;
        ff_hevc_save_states(s, ctb_addr_ts);
        ff_hevc_hls_filters(s, x_ctb, y_ctb, ctb_size);
    }

    if (x_ctb + ctb_size >= s->ps.sps->width &&
        y_ctb + ctb_size >= s->ps.sps->height)
        ff_hevc_hls_filter(s, x_ctb, y_ctb, ctb_size);

    return ctb_addr_ts;
}

static int hls_slice_data(HEVCContext *s)
{
    int arg[2];
    int ret[2];

    arg[0] = 0;
    arg[1] = 1;

    s->avctx->execute(s->avctx, hls_decode_entry, arg, ret , 1, sizeof(int));
    return ret[0];
}
static int hls_decode_entry_wpp(AVCodecContext *avctxt, void *input_ctb_row, int job, int self_id)
{
    HEVCContext *s1  = avctxt->priv_data, *s;
    HEVCLocalContext *lc;
    int ctb_size    = 1<< s1->ps.sps->log2_ctb_size;
    int more_data   = 1;
    int *ctb_row_p    = input_ctb_row;
    int ctb_row = ctb_row_p[job];
    int ctb_addr_rs = s1->sh.slice_ctb_addr_rs + ctb_row * ((s1->ps.sps->width + ctb_size - 1) >> s1->ps.sps->log2_ctb_size);
    int ctb_addr_ts = s1->ps.pps->ctb_addr_rs_to_ts[ctb_addr_rs];
    int thread = ctb_row % s1->threads_number;
    int ret;

    s = s1->sList[self_id];
    lc = s->HEVClc;

    if(ctb_row) {
        ret = init_get_bits8(&lc->gb, s->data + s->sh.offset[ctb_row - 1], s->sh.size[ctb_row - 1]);

        if (ret < 0)
            return ret;
        ff_init_cabac_decoder(&lc->cc, s->data + s->sh.offset[(ctb_row)-1], s->sh.size[ctb_row - 1]);
    }

    while(more_data && ctb_addr_ts < s->ps.sps->ctb_size) {
        int x_ctb = (ctb_addr_rs % s->ps.sps->ctb_width) << s->ps.sps->log2_ctb_size;
        int y_ctb = (ctb_addr_rs / s->ps.sps->ctb_width) << s->ps.sps->log2_ctb_size;

        hls_decode_neighbour(s, x_ctb, y_ctb, ctb_addr_ts);

        ff_thread_await_progress2(s->avctx, ctb_row, thread, SHIFT_CTB_WPP);

        if (avpriv_atomic_int_get(&s1->wpp_err)){
            ff_thread_report_progress2(s->avctx, ctb_row , thread, SHIFT_CTB_WPP);
            return 0;
        }

        ff_hevc_cabac_init(s, ctb_addr_ts);
        hls_sao_param(s, x_ctb >> s->ps.sps->log2_ctb_size, y_ctb >> s->ps.sps->log2_ctb_size);
        more_data = hls_coding_quadtree(s, x_ctb, y_ctb, s->ps.sps->log2_ctb_size, 0);

        if (more_data < 0) {
            s->tab_slice_address[ctb_addr_rs] = -1;
            return more_data;
        }

        ctb_addr_ts++;

        ff_hevc_save_states(s, ctb_addr_ts);
        ff_thread_report_progress2(s->avctx, ctb_row, thread, 1);
        ff_hevc_hls_filters(s, x_ctb, y_ctb, ctb_size);

        if (!more_data && (x_ctb+ctb_size) < s->ps.sps->width && ctb_row != s->sh.num_entry_point_offsets) {
            avpriv_atomic_int_set(&s1->wpp_err,  1);
            ff_thread_report_progress2(s->avctx, ctb_row ,thread, SHIFT_CTB_WPP);
            return 0;
        }

        if ((x_ctb+ctb_size) >= s->ps.sps->width && (y_ctb+ctb_size) >= s->ps.sps->height ) {
            ff_hevc_hls_filter(s, x_ctb, y_ctb, ctb_size);
            ff_thread_report_progress2(s->avctx, ctb_row , thread, SHIFT_CTB_WPP);
            return ctb_addr_ts;
        }
        ctb_addr_rs       = s->ps.pps->ctb_addr_ts_to_rs[ctb_addr_ts];
        x_ctb+=ctb_size;

        if(x_ctb >= s->ps.sps->width) {
            break;
        }
    }
    ff_thread_report_progress2(s->avctx, ctb_row ,thread, SHIFT_CTB_WPP);

    return 0;
}

static int hls_slice_data_wpp(HEVCContext *s, const HEVCNAL *nal)
{
    const uint8_t *data = nal->data;
    int length          = nal->size;
    HEVCLocalContext *lc = s->HEVClc;
    int *ret = av_malloc_array(s->sh.num_entry_point_offsets + 1, sizeof(int));
    int *arg = av_malloc_array(s->sh.num_entry_point_offsets + 1, sizeof(int));
    int offset;
    int startheader, cmpt = 0;
    int i, j, res = 0;

    if (!ret || !arg) {
        av_free(ret);
        av_free(arg);
        return AVERROR(ENOMEM);
    }


    if (!s->sList[1]) {
        ff_alloc_entries(s->avctx, s->sh.num_entry_point_offsets + 1);


        for (i = 1; i < s->threads_number; i++) {
            s->sList[i] = av_malloc(sizeof(HEVCContext));
            memcpy(s->sList[i], s, sizeof(HEVCContext));
            s->HEVClcList[i] = av_mallocz(sizeof(HEVCLocalContext));
            s->sList[i]->HEVClc = s->HEVClcList[i];
        }
    }

    offset = (lc->gb.index >> 3);

    for (j = 0, cmpt = 0, startheader = offset + s->sh.entry_point_offset[0]; j < nal->skipped_bytes; j++) {
        if (nal->skipped_bytes_pos[j] >= offset && nal->skipped_bytes_pos[j] < startheader) {
            startheader--;
            cmpt++;
        }
    }

    for (i = 1; i < s->sh.num_entry_point_offsets; i++) {
        offset += (s->sh.entry_point_offset[i - 1] - cmpt);
        for (j = 0, cmpt = 0, startheader = offset
             + s->sh.entry_point_offset[i]; j < nal->skipped_bytes; j++) {
            if (nal->skipped_bytes_pos[j] >= offset && nal->skipped_bytes_pos[j] < startheader) {
                startheader--;
                cmpt++;
            }
        }
        s->sh.size[i - 1] = s->sh.entry_point_offset[i] - cmpt;
        s->sh.offset[i - 1] = offset;

    }
    if (s->sh.num_entry_point_offsets != 0) {
        offset += s->sh.entry_point_offset[s->sh.num_entry_point_offsets - 1] - cmpt;
        s->sh.size[s->sh.num_entry_point_offsets - 1] = length - offset;
        s->sh.offset[s->sh.num_entry_point_offsets - 1] = offset;

    }
    s->data = data;

    for (i = 1; i < s->threads_number; i++) {
        s->sList[i]->HEVClc->first_qp_group = 1;
        s->sList[i]->HEVClc->qp_y = s->sList[0]->HEVClc->qp_y;
        memcpy(s->sList[i], s, sizeof(HEVCContext));
        s->sList[i]->HEVClc = s->HEVClcList[i];
    }

    avpriv_atomic_int_set(&s->wpp_err, 0);
    ff_reset_entries(s->avctx);

    for (i = 0; i <= s->sh.num_entry_point_offsets; i++) {
        arg[i] = i;
        ret[i] = 0;
    }

    if (s->ps.pps->entropy_coding_sync_enabled_flag)
        s->avctx->execute2(s->avctx, (void *) hls_decode_entry_wpp, arg, ret, s->sh.num_entry_point_offsets + 1);

    for (i = 0; i <= s->sh.num_entry_point_offsets; i++)
        res += ret[i];
    av_free(ret);
    av_free(arg);
    return res;
}

static int set_side_data(HEVCContext *s)
{
    AVFrame *out = s->ref->frame;

    if (s->sei_frame_packing_present &&
        s->frame_packing_arrangement_type >= 3 &&
        s->frame_packing_arrangement_type <= 5 &&
        s->content_interpretation_type > 0 &&
        s->content_interpretation_type < 3) {
        AVStereo3D *stereo = av_stereo3d_create_side_data(out);
        if (!stereo)
            return AVERROR(ENOMEM);

        switch (s->frame_packing_arrangement_type) {
        case 3:
            if (s->quincunx_subsampling)
                stereo->type = AV_STEREO3D_SIDEBYSIDE_QUINCUNX;
            else
                stereo->type = AV_STEREO3D_SIDEBYSIDE;
            break;
        case 4:
            stereo->type = AV_STEREO3D_TOPBOTTOM;
            break;
        case 5:
            stereo->type = AV_STEREO3D_FRAMESEQUENCE;
            break;
        }

        if (s->content_interpretation_type == 2)
            stereo->flags = AV_STEREO3D_FLAG_INVERT;
    }

    if (s->sei_display_orientation_present &&
        (s->sei_anticlockwise_rotation || s->sei_hflip || s->sei_vflip)) {
        double angle = s->sei_anticlockwise_rotation * 360 / (double) (1 << 16);
        AVFrameSideData *rotation = av_frame_new_side_data(out,
                                                           AV_FRAME_DATA_DISPLAYMATRIX,
                                                           sizeof(int32_t) * 9);
        if (!rotation)
            return AVERROR(ENOMEM);

        av_display_rotation_set((int32_t *)rotation->data, angle);
        av_display_matrix_flip((int32_t *)rotation->data,
                               s->sei_hflip, s->sei_vflip);
    }

    return 0;
}

static int hevc_frame_start(HEVCContext *s)
{
    HEVCLocalContext *lc = s->HEVClc;
    int pic_size_in_ctb  = ((s->ps.sps->width  >> s->ps.sps->log2_min_cb_size) + 1) *
                           ((s->ps.sps->height >> s->ps.sps->log2_min_cb_size) + 1);
    int ret;

    memset(s->horizontal_bs, 0, s->bs_width * s->bs_height);
    memset(s->vertical_bs,   0, s->bs_width * s->bs_height);
    memset(s->cbf_luma,      0, s->ps.sps->min_tb_width * s->ps.sps->min_tb_height);
    memset(s->is_pcm,        0, (s->ps.sps->min_pu_width + 1) * (s->ps.sps->min_pu_height + 1));
    memset(s->tab_slice_address, -1, pic_size_in_ctb * sizeof(*s->tab_slice_address));

    s->is_decoded        = 0;
    s->first_nal_type    = s->nal_unit_type;

    if (s->ps.pps->tiles_enabled_flag)
        lc->end_of_tiles_x = s->ps.pps->column_width[0] << s->ps.sps->log2_ctb_size;

    ret = ff_hevc_set_new_ref(s, &s->frame, s->poc);
    if (ret < 0)
        goto fail;

    ret = ff_hevc_frame_rps(s);
    if (ret < 0) {
        av_log(s->avctx, AV_LOG_ERROR, "Error constructing the frame RPS.\n");
        goto fail;
    }

    s->ref->frame->key_frame = IS_IRAP(s);

    ret = set_side_data(s);
    if (ret < 0)
        goto fail;

    s->frame->pict_type = 3 - s->sh.slice_type;

    if (!IS_IRAP(s))
        ff_hevc_bump_frame(s);

    av_frame_unref(s->output_frame);
    ret = ff_hevc_output_frame(s, s->output_frame, 0);
    if (ret < 0)
        goto fail;

    if (!s->avctx->hwaccel)
        ff_thread_finish_setup(s->avctx);

    return 0;

fail:
    if (s->ref)
        ff_hevc_unref_frame(s, s->ref, ~0);
    s->ref = NULL;
    return ret;
}

static int decode_nal_unit(HEVCContext *s, const HEVCNAL *nal)
{
    HEVCLocalContext *lc = s->HEVClc;
    GetBitContext *gb    = &lc->gb;
    int ctb_addr_ts, ret;

    *gb              = nal->gb;
    s->nal_unit_type = nal->type;
    s->temporal_id   = nal->temporal_id;

    switch (s->nal_unit_type) {
    case NAL_VPS:
        ret = ff_hevc_decode_nal_vps(gb, s->avctx, &s->ps);
        if (ret < 0)
            goto fail;
        break;
    case NAL_SPS:
        ret = ff_hevc_decode_nal_sps(gb, s->avctx, &s->ps,
                                     s->apply_defdispwin);
        if (ret < 0)
            goto fail;
        break;
    case NAL_PPS:
        ret = ff_hevc_decode_nal_pps(gb, s->avctx, &s->ps);
        if (ret < 0)
            goto fail;
        break;
    case NAL_SEI_PREFIX:
    case NAL_SEI_SUFFIX:
        ret = ff_hevc_decode_nal_sei(s);
        if (ret < 0)
            goto fail;
        break;
    case NAL_TRAIL_R:
    case NAL_TRAIL_N:
    case NAL_TSA_N:
    case NAL_TSA_R:
    case NAL_STSA_N:
    case NAL_STSA_R:
    case NAL_BLA_W_LP:
    case NAL_BLA_W_RADL:
    case NAL_BLA_N_LP:
    case NAL_IDR_W_RADL:
    case NAL_IDR_N_LP:
    case NAL_CRA_NUT:
    case NAL_RADL_N:
    case NAL_RADL_R:
    case NAL_RASL_N:
    case NAL_RASL_R:
        ret = hls_slice_header(s);
        if (ret < 0)
            return ret;

        if (s->max_ra == INT_MAX) {
            if (s->nal_unit_type == NAL_CRA_NUT || IS_BLA(s)) {
                s->max_ra = s->poc;
            } else {
                if (IS_IDR(s))
                    s->max_ra = INT_MIN;
            }
        }

        if ((s->nal_unit_type == NAL_RASL_R || s->nal_unit_type == NAL_RASL_N) &&
            s->poc <= s->max_ra) {
            s->is_decoded = 0;
            break;
        } else {
            if (s->nal_unit_type == NAL_RASL_R && s->poc > s->max_ra)
                s->max_ra = INT_MIN;
        }

        if (s->sh.first_slice_in_pic_flag) {
            ret = hevc_frame_start(s);
            if (ret < 0)
                return ret;
        } else if (!s->ref) {
            av_log(s->avctx, AV_LOG_ERROR, "First slice in a frame missing.\n");
            goto fail;
        }

        if (s->nal_unit_type != s->first_nal_type) {
            av_log(s->avctx, AV_LOG_ERROR,
                   "Non-matching NAL types of the VCL NALUs: %d %d\n",
                   s->first_nal_type, s->nal_unit_type);
            return AVERROR_INVALIDDATA;
        }

        if (!s->sh.dependent_slice_segment_flag &&
            s->sh.slice_type != I_SLICE) {
            ret = ff_hevc_slice_rpl(s);
            if (ret < 0) {
                av_log(s->avctx, AV_LOG_WARNING,
                       "Error constructing the reference lists for the current slice.\n");
                goto fail;
            }
        }

        if (s->sh.first_slice_in_pic_flag && s->avctx->hwaccel) {
            ret = s->avctx->hwaccel->start_frame(s->avctx, NULL, 0);
            if (ret < 0)
                goto fail;
        }

        if (s->avctx->hwaccel) {
            ret = s->avctx->hwaccel->decode_slice(s->avctx, nal->raw_data, nal->raw_size);
            if (ret < 0)
                goto fail;
        } else {
            if (s->threads_number > 1 && s->sh.num_entry_point_offsets > 0)
                ctb_addr_ts = hls_slice_data_wpp(s, nal);
            else
                ctb_addr_ts = hls_slice_data(s);
            if (ctb_addr_ts >= (s->ps.sps->ctb_width * s->ps.sps->ctb_height)) {
                s->is_decoded = 1;
            }

            if (ctb_addr_ts < 0) {
                ret = ctb_addr_ts;
                goto fail;
            }
        }
        break;
    case NAL_EOS_NUT:
    case NAL_EOB_NUT:
        s->seq_decode = (s->seq_decode + 1) & 0xff;
        s->max_ra     = INT_MAX;
        break;
    case NAL_AUD:
    case NAL_FD_NUT:
        break;
    default:
        av_log(s->avctx, AV_LOG_INFO,
               "Skipping NAL unit %d\n", s->nal_unit_type);
    }

    return 0;
fail:
    if (s->avctx->err_recognition & AV_EF_EXPLODE)
        return ret;
    return 0;
}

static int decode_nal_units(HEVCContext *s, const uint8_t *buf, int length)
{
    int i, ret = 0;

    s->ref = NULL;
    s->last_eos = s->eos;
    s->eos = 0;

    /* split the input packet into NAL units, so we know the upper bound on the
     * number of slices in the frame */
    ret = ff_hevc_split_packet(s, &s->pkt, buf, length, s->avctx, s->is_nalff,
                               s->nal_length_size);
    if (ret < 0) {
        av_log(s->avctx, AV_LOG_ERROR,
               "Error splitting the input into NAL units.\n");
        return ret;
    }

    for (i = 0; i < s->pkt.nb_nals; i++) {
        if (s->pkt.nals[i].type == NAL_EOB_NUT ||
            s->pkt.nals[i].type == NAL_EOS_NUT)
            s->eos = 1;
    }

    /* decode the NAL units */
    for (i = 0; i < s->pkt.nb_nals; i++) {
        ret = decode_nal_unit(s, &s->pkt.nals[i]);
        if (ret < 0) {
            av_log(s->avctx, AV_LOG_WARNING,
                   "Error parsing NAL unit #%d.\n", i);
            goto fail;
        }
    }

fail:
    if (s->ref && s->threads_type == FF_THREAD_FRAME)
        ff_thread_report_progress(&s->ref->tf, INT_MAX, 0);

    return ret;
}

static void print_md5(void *log_ctx, int level, uint8_t md5[16])
{
    int i;
    for (i = 0; i < 16; i++)
        av_log(log_ctx, level, "%02"PRIx8, md5[i]);
}

static int verify_md5(HEVCContext *s, AVFrame *frame)
{
    const AVPixFmtDescriptor *desc = av_pix_fmt_desc_get(frame->format);
    int pixel_shift;
    int i, j;

    if (!desc)
        return AVERROR(EINVAL);

    pixel_shift = desc->comp[0].depth_minus1 > 7;

    av_log(s->avctx, AV_LOG_DEBUG, "Verifying checksum for frame with POC %d: ",
           s->poc);

    /* the checksums are LE, so we have to byteswap for >8bpp formats
     * on BE arches */
#if HAVE_BIGENDIAN
    if (pixel_shift && !s->checksum_buf) {
        av_fast_malloc(&s->checksum_buf, &s->checksum_buf_size,
                       FFMAX3(frame->linesize[0], frame->linesize[1],
                              frame->linesize[2]));
        if (!s->checksum_buf)
            return AVERROR(ENOMEM);
    }
#endif

    for (i = 0; frame->data[i]; i++) {
        int width  = s->avctx->coded_width;
        int height = s->avctx->coded_height;
        int w = (i == 1 || i == 2) ? (width  >> desc->log2_chroma_w) : width;
        int h = (i == 1 || i == 2) ? (height >> desc->log2_chroma_h) : height;
        uint8_t md5[16];

        av_md5_init(s->md5_ctx);
        for (j = 0; j < h; j++) {
            const uint8_t *src = frame->data[i] + j * frame->linesize[i];
#if HAVE_BIGENDIAN
            if (pixel_shift) {
                s->bdsp.bswap16_buf((uint16_t *) s->checksum_buf,
                                    (const uint16_t *) src, w);
                src = s->checksum_buf;
            }
#endif
            av_md5_update(s->md5_ctx, src, w << pixel_shift);
        }
        av_md5_final(s->md5_ctx, md5);

        if (!memcmp(md5, s->md5[i], 16)) {
            av_log   (s->avctx, AV_LOG_DEBUG, "plane %d - correct ", i);
            print_md5(s->avctx, AV_LOG_DEBUG, md5);
            av_log   (s->avctx, AV_LOG_DEBUG, "; ");
        } else {
            av_log   (s->avctx, AV_LOG_ERROR, "mismatching checksum of plane %d - ", i);
            print_md5(s->avctx, AV_LOG_ERROR, md5);
            av_log   (s->avctx, AV_LOG_ERROR, " != ");
            print_md5(s->avctx, AV_LOG_ERROR, s->md5[i]);
            av_log   (s->avctx, AV_LOG_ERROR, "\n");
            return AVERROR_INVALIDDATA;
        }
    }

    av_log(s->avctx, AV_LOG_DEBUG, "\n");

    return 0;
}

static int hevc_decode_frame(AVCodecContext *avctx, void *data, int *got_output,
                             AVPacket *avpkt)
{
    int ret;
    HEVCContext *s = avctx->priv_data;

    if (!avpkt->size) {
        ret = ff_hevc_output_frame(s, data, 1);
        if (ret < 0)
            return ret;

        *got_output = ret;
        return 0;
    }

    s->ref = NULL;
    ret    = decode_nal_units(s, avpkt->data, avpkt->size);
    if (ret < 0)
        return ret;

    if (avctx->hwaccel) {
        if (s->ref && (ret = avctx->hwaccel->end_frame(avctx)) < 0) {
            av_log(avctx, AV_LOG_ERROR,
                   "hardware accelerator failed to decode picture\n");
            ff_hevc_unref_frame(s, s->ref, ~0);
            return ret;
        }
    } else {
        /* verify the SEI checksum */
        if (avctx->err_recognition & AV_EF_CRCCHECK && s->is_decoded &&
            s->is_md5) {
            ret = verify_md5(s, s->ref->frame);
            if (ret < 0 && avctx->err_recognition & AV_EF_EXPLODE) {
                ff_hevc_unref_frame(s, s->ref, ~0);
                return ret;
            }
        }
    }
    s->is_md5 = 0;

    if (s->is_decoded) {
        av_log(avctx, AV_LOG_DEBUG, "Decoded frame with POC %d.\n", s->poc);
        s->is_decoded = 0;
    }

    if (s->output_frame->buf[0]) {
        av_frame_move_ref(data, s->output_frame);
        *got_output = 1;
    }

    return avpkt->size;
}

static int hevc_ref_frame(HEVCContext *s, HEVCFrame *dst, HEVCFrame *src)
{
    int ret;

    ret = ff_thread_ref_frame(&dst->tf, &src->tf);
    if (ret < 0)
        return ret;

    dst->tab_mvf_buf = av_buffer_ref(src->tab_mvf_buf);
    if (!dst->tab_mvf_buf)
        goto fail;
    dst->tab_mvf = src->tab_mvf;

    dst->rpl_tab_buf = av_buffer_ref(src->rpl_tab_buf);
    if (!dst->rpl_tab_buf)
        goto fail;
    dst->rpl_tab = src->rpl_tab;

    dst->rpl_buf = av_buffer_ref(src->rpl_buf);
    if (!dst->rpl_buf)
        goto fail;

    dst->poc        = src->poc;
    dst->ctb_count  = src->ctb_count;
    dst->window     = src->window;
    dst->flags      = src->flags;
    dst->sequence   = src->sequence;

    if (src->hwaccel_picture_private) {
        dst->hwaccel_priv_buf = av_buffer_ref(src->hwaccel_priv_buf);
        if (!dst->hwaccel_priv_buf)
            goto fail;
        dst->hwaccel_picture_private = dst->hwaccel_priv_buf->data;
    }

    return 0;
fail:
    ff_hevc_unref_frame(s, dst, ~0);
    return AVERROR(ENOMEM);
}

static av_cold int hevc_decode_free(AVCodecContext *avctx)
{
    HEVCContext       *s = avctx->priv_data;
    int i;

    pic_arrays_free(s);

    av_freep(&s->md5_ctx);

    av_freep(&s->cabac_state);

    for (i = 0; i < 3; i++) {
        av_freep(&s->sao_pixel_buffer_h[i]);
        av_freep(&s->sao_pixel_buffer_v[i]);
    }
    av_frame_free(&s->output_frame);

    for (i = 0; i < FF_ARRAY_ELEMS(s->DPB); i++) {
        ff_hevc_unref_frame(s, &s->DPB[i], ~0);
        av_frame_free(&s->DPB[i].frame);
    }

    for (i = 0; i < FF_ARRAY_ELEMS(s->ps.vps_list); i++)
        av_buffer_unref(&s->ps.vps_list[i]);
    for (i = 0; i < FF_ARRAY_ELEMS(s->ps.sps_list); i++)
        av_buffer_unref(&s->ps.sps_list[i]);
    for (i = 0; i < FF_ARRAY_ELEMS(s->ps.pps_list); i++)
        av_buffer_unref(&s->ps.pps_list[i]);
    s->ps.sps = NULL;
    s->ps.pps = NULL;
    s->ps.vps = NULL;

    av_freep(&s->sh.entry_point_offset);
    av_freep(&s->sh.offset);
    av_freep(&s->sh.size);

    for (i = 1; i < s->threads_number; i++) {
        HEVCLocalContext *lc = s->HEVClcList[i];
        if (lc) {
            av_freep(&s->HEVClcList[i]);
            av_freep(&s->sList[i]);
        }
    }
    if (s->HEVClc == s->HEVClcList[0])
        s->HEVClc = NULL;
    av_freep(&s->HEVClcList[0]);

    for (i = 0; i < s->pkt.nals_allocated; i++) {
        av_freep(&s->pkt.nals[i].rbsp_buffer);
        av_freep(&s->pkt.nals[i].skipped_bytes_pos);
    }
    av_freep(&s->pkt.nals);
    s->pkt.nals_allocated = 0;

    return 0;
}

static av_cold int hevc_init_context(AVCodecContext *avctx)
{
    HEVCContext *s = avctx->priv_data;
    int i;

    s->avctx = avctx;

    s->HEVClc = av_mallocz(sizeof(HEVCLocalContext));
    if (!s->HEVClc)
        goto fail;
    s->HEVClcList[0] = s->HEVClc;
    s->sList[0] = s;

    s->cabac_state = av_malloc(HEVC_CONTEXTS);
    if (!s->cabac_state)
        goto fail;

    s->output_frame = av_frame_alloc();
    if (!s->output_frame)
        goto fail;

    for (i = 0; i < FF_ARRAY_ELEMS(s->DPB); i++) {
        s->DPB[i].frame = av_frame_alloc();
        if (!s->DPB[i].frame)
            goto fail;
        s->DPB[i].tf.f = s->DPB[i].frame;
    }

    s->max_ra = INT_MAX;

    s->md5_ctx = av_md5_alloc();
    if (!s->md5_ctx)
        goto fail;

    ff_bswapdsp_init(&s->bdsp);

    s->context_initialized = 1;
    s->eos = 0;

    return 0;

fail:
    hevc_decode_free(avctx);
    return AVERROR(ENOMEM);
}

static int hevc_update_thread_context(AVCodecContext *dst,
                                      const AVCodecContext *src)
{
    HEVCContext *s  = dst->priv_data;
    HEVCContext *s0 = src->priv_data;
    int i, ret;

    if (!s->context_initialized) {
        ret = hevc_init_context(dst);
        if (ret < 0)
            return ret;
    }

    for (i = 0; i < FF_ARRAY_ELEMS(s->DPB); i++) {
        ff_hevc_unref_frame(s, &s->DPB[i], ~0);
        if (s0->DPB[i].frame->buf[0]) {
            ret = hevc_ref_frame(s, &s->DPB[i], &s0->DPB[i]);
            if (ret < 0)
                return ret;
        }
    }

    if (s->ps.sps != s0->ps.sps)
        s->ps.sps = NULL;
    for (i = 0; i < FF_ARRAY_ELEMS(s->ps.vps_list); i++) {
        av_buffer_unref(&s->ps.vps_list[i]);
        if (s0->ps.vps_list[i]) {
            s->ps.vps_list[i] = av_buffer_ref(s0->ps.vps_list[i]);
            if (!s->ps.vps_list[i])
                return AVERROR(ENOMEM);
        }
    }

    for (i = 0; i < FF_ARRAY_ELEMS(s->ps.sps_list); i++) {
        av_buffer_unref(&s->ps.sps_list[i]);
        if (s0->ps.sps_list[i]) {
            s->ps.sps_list[i] = av_buffer_ref(s0->ps.sps_list[i]);
            if (!s->ps.sps_list[i])
                return AVERROR(ENOMEM);
        }
    }

    for (i = 0; i < FF_ARRAY_ELEMS(s->ps.pps_list); i++) {
        av_buffer_unref(&s->ps.pps_list[i]);
        if (s0->ps.pps_list[i]) {
            s->ps.pps_list[i] = av_buffer_ref(s0->ps.pps_list[i]);
            if (!s->ps.pps_list[i])
                return AVERROR(ENOMEM);
        }
    }

    if (s->ps.sps != s0->ps.sps)
        if ((ret = set_sps(s, s0->ps.sps, src->pix_fmt)) < 0)
            return ret;

    s->seq_decode = s0->seq_decode;
    s->seq_output = s0->seq_output;
    s->pocTid0    = s0->pocTid0;
    s->max_ra     = s0->max_ra;
    s->eos        = s0->eos;

    s->is_nalff        = s0->is_nalff;
    s->nal_length_size = s0->nal_length_size;

    s->threads_number      = s0->threads_number;
    s->threads_type        = s0->threads_type;

    if (s0->eos) {
        s->seq_decode = (s->seq_decode + 1) & 0xff;
        s->max_ra = INT_MAX;
    }

    return 0;
}

static int hevc_decode_extradata(HEVCContext *s)
{
    AVCodecContext *avctx = s->avctx;
    GetByteContext gb;
    int ret, i;

    bytestream2_init(&gb, avctx->extradata, avctx->extradata_size);

    if (avctx->extradata_size > 3 &&
        (avctx->extradata[0] || avctx->extradata[1] ||
         avctx->extradata[2] > 1)) {
        /* It seems the extradata is encoded as hvcC format.
         * Temporarily, we support configurationVersion==0 until 14496-15 3rd
         * is finalized. When finalized, configurationVersion will be 1 and we
         * can recognize hvcC by checking if avctx->extradata[0]==1 or not. */
        int i, j, num_arrays, nal_len_size;

        s->is_nalff = 1;

        bytestream2_skip(&gb, 21);
        nal_len_size = (bytestream2_get_byte(&gb) & 3) + 1;
        num_arrays   = bytestream2_get_byte(&gb);

        /* nal units in the hvcC always have length coded with 2 bytes,
         * so put a fake nal_length_size = 2 while parsing them */
        s->nal_length_size = 2;

        /* Decode nal units from hvcC. */
        for (i = 0; i < num_arrays; i++) {
            int type = bytestream2_get_byte(&gb) & 0x3f;
            int cnt  = bytestream2_get_be16(&gb);

            for (j = 0; j < cnt; j++) {
                // +2 for the nal size field
                int nalsize = bytestream2_peek_be16(&gb) + 2;
                if (bytestream2_get_bytes_left(&gb) < nalsize) {
                    av_log(s->avctx, AV_LOG_ERROR,
                           "Invalid NAL unit size in extradata.\n");
                    return AVERROR_INVALIDDATA;
                }

                ret = decode_nal_units(s, gb.buffer, nalsize);
                if (ret < 0) {
                    av_log(avctx, AV_LOG_ERROR,
                           "Decoding nal unit %d %d from hvcC failed\n",
                           type, i);
                    return ret;
                }
                bytestream2_skip(&gb, nalsize);
            }
        }

        /* Now store right nal length size, that will be used to parse
         * all other nals */
        s->nal_length_size = nal_len_size;
    } else {
        s->is_nalff = 0;
        ret = decode_nal_units(s, avctx->extradata, avctx->extradata_size);
        if (ret < 0)
            return ret;
    }

    /* export stream parameters from the first SPS */
    for (i = 0; i < FF_ARRAY_ELEMS(s->ps.sps_list); i++) {
        if (s->ps.sps_list[i]) {
            const HEVCSPS *sps = (const HEVCSPS*)s->ps.sps_list[i]->data;
            export_stream_params(s->avctx, &s->ps, sps);
            break;
        }
    }

    return 0;
}

static av_cold int hevc_decode_init(AVCodecContext *avctx)
{
    HEVCContext *s = avctx->priv_data;
    int ret;

    ff_init_cabac_states();

    avctx->internal->allocate_progress = 1;

    ret = hevc_init_context(avctx);
    if (ret < 0)
        return ret;

    s->enable_parallel_tiles = 0;
    s->picture_struct = 0;

    if(avctx->active_thread_type & FF_THREAD_SLICE)
        s->threads_number = avctx->thread_count;
    else
        s->threads_number = 1;

    if (avctx->extradata_size > 0 && avctx->extradata) {
        ret = hevc_decode_extradata(s);
        if (ret < 0) {
            hevc_decode_free(avctx);
            return ret;
        }
    }

    if((avctx->active_thread_type & FF_THREAD_FRAME) && avctx->thread_count > 1)
            s->threads_type = FF_THREAD_FRAME;
        else
            s->threads_type = FF_THREAD_SLICE;

    return 0;
}

static av_cold int hevc_init_thread_copy(AVCodecContext *avctx)
{
    HEVCContext *s = avctx->priv_data;
    int ret;

    memset(s, 0, sizeof(*s));

    ret = hevc_init_context(avctx);
    if (ret < 0)
        return ret;

    return 0;
}

static void hevc_decode_flush(AVCodecContext *avctx)
{
    HEVCContext *s = avctx->priv_data;
    ff_hevc_flush_dpb(s);
    s->max_ra = INT_MAX;
}

#define OFFSET(x) offsetof(HEVCContext, x)
#define PAR (AV_OPT_FLAG_DECODING_PARAM | AV_OPT_FLAG_VIDEO_PARAM)

static const AVProfile profiles[] = {
    { FF_PROFILE_HEVC_MAIN,                 "Main"                },
    { FF_PROFILE_HEVC_MAIN_10,              "Main 10"             },
    { FF_PROFILE_HEVC_MAIN_STILL_PICTURE,   "Main Still Picture"  },
    { FF_PROFILE_HEVC_REXT,                 "Rext"  },
    { FF_PROFILE_UNKNOWN },
};

static const AVOption options[] = {
    { "apply_defdispwin", "Apply default display window from VUI", OFFSET(apply_defdispwin),
        AV_OPT_TYPE_INT, {.i64 = 0}, 0, 1, PAR },
    { "strict-displaywin", "stricly apply default display window size", OFFSET(apply_defdispwin),
        AV_OPT_TYPE_INT, {.i64 = 0}, 0, 1, PAR },
    { NULL },
};

static const AVClass hevc_decoder_class = {
    .class_name = "HEVC decoder",
    .item_name  = av_default_item_name,
    .option     = options,
    .version    = LIBAVUTIL_VERSION_INT,
};

AVCodec ff_hevc_decoder = {
    .name                  = "hevc",
    .long_name             = NULL_IF_CONFIG_SMALL("HEVC (High Efficiency Video Coding)"),
    .type                  = AVMEDIA_TYPE_VIDEO,
    .id                    = AV_CODEC_ID_HEVC,
    .priv_data_size        = sizeof(HEVCContext),
    .priv_class            = &hevc_decoder_class,
    .init                  = hevc_decode_init,
    .close                 = hevc_decode_free,
    .decode                = hevc_decode_frame,
    .flush                 = hevc_decode_flush,
    .update_thread_context = hevc_update_thread_context,
    .init_thread_copy      = hevc_init_thread_copy,
    .capabilities          = AV_CODEC_CAP_DR1 | AV_CODEC_CAP_DELAY |
                             AV_CODEC_CAP_SLICE_THREADS | AV_CODEC_CAP_FRAME_THREADS,
    .profiles              = NULL_IF_CONFIG_SMALL(profiles),
};<|MERGE_RESOLUTION|>--- conflicted
+++ resolved
@@ -1331,11 +1331,7 @@
 
     x_off += mv->x >> 2;
     y_off += mv->y >> 2;
-<<<<<<< HEAD
-    src   += y_off * srcstride + x_off * (1 << s->ps.sps->pixel_shift);
-=======
     src   += y_off * srcstride + (x_off * (1 << s->ps.sps->pixel_shift));
->>>>>>> a1926a29
 
     if (x_off < QPEL_EXTRA_BEFORE || y_off < QPEL_EXTRA_AFTER ||
         x_off >= pic_width - block_w - QPEL_EXTRA_AFTER ||
@@ -1474,7 +1470,6 @@
                           ptrdiff_t dststride, uint8_t *src0, ptrdiff_t srcstride, int reflist,
                           int x_off, int y_off, int block_w, int block_h, struct MvField *current_mv, int chroma_weight, int chroma_offset)
 {
-<<<<<<< HEAD
     HEVCLocalContext *lc = s->HEVClc;
     int pic_width        = s->ps.sps->width >> s->ps.sps->hshift[1];
     int pic_height       = s->ps.sps->height >> s->ps.sps->vshift[1];
@@ -1491,24 +1486,7 @@
 
     x_off += mv->x >> (2 + hshift);
     y_off += mv->y >> (2 + vshift);
-    src0  += y_off * srcstride + x_off * (1 << s->ps.sps->pixel_shift);
-=======
-    HEVCLocalContext *lc = &s->HEVClc;
-    uint8_t *src1        = ref->data[1];
-    uint8_t *src2        = ref->data[2];
-    ptrdiff_t src1stride = ref->linesize[1];
-    ptrdiff_t src2stride = ref->linesize[2];
-    int pic_width        = s->ps.sps->width >> 1;
-    int pic_height       = s->ps.sps->height >> 1;
-
-    int mx = mv->x & 7;
-    int my = mv->y & 7;
-
-    x_off += mv->x >> 3;
-    y_off += mv->y >> 3;
-    src1  += y_off * src1stride + (x_off * (1 << s->ps.sps->pixel_shift));
-    src2  += y_off * src2stride + (x_off * (1 << s->ps.sps->pixel_shift));
->>>>>>> a1926a29
+    src0  += y_off * srcstride + (x_off * (1 << s->ps.sps->pixel_shift));
 
     if (x_off < EPEL_EXTRA_BEFORE || y_off < EPEL_EXTRA_AFTER ||
         x_off >= pic_width - block_w - EPEL_EXTRA_AFTER ||
