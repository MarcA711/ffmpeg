/*
 * Copyright (C) 2008 Jaikrishnan Menon
 * Copyright (C) 2011 Stefano Sabatini
 *
 * This file is part of FFmpeg.
 *
 * FFmpeg is free software; you can redistribute it and/or
 * modify it under the terms of the GNU Lesser General Public
 * License as published by the Free Software Foundation; either
 * version 2.1 of the License, or (at your option) any later version.
 *
 * FFmpeg is distributed in the hope that it will be useful,
 * but WITHOUT ANY WARRANTY; without even the implied warranty of
 * MERCHANTABILITY or FITNESS FOR A PARTICULAR PURPOSE.  See the GNU
 * Lesser General Public License for more details.
 *
 * You should have received a copy of the GNU Lesser General Public
 * License along with FFmpeg; if not, write to the Free Software
 * Foundation, Inc., 51 Franklin Street, Fifth Floor, Boston, MA 02110-1301 USA
 */

/**
 * @file
 * 8svx audio decoder
 * @author Jaikrishnan Menon
 *
 * supports: fibonacci delta encoding
 *         : exponential encoding
 *
 * For more information about the 8SVX format:
 * http://netghost.narod.ru/gff/vendspec/iff/iff.txt
 * http://sox.sourceforge.net/AudioFormats-11.html
 * http://aminet.net/package/mus/misc/wavepak
 * http://amigan.1emu.net/reg/8SVX.txt
 *
 * Samples can be found here:
 * http://aminet.net/mods/smpl/
 */

#include "avcodec.h"

/** decoder context */
typedef struct EightSvxContext {
<<<<<<< HEAD
=======
    AVFrame frame;
    uint8_t fib_acc[2];
>>>>>>> d268b79e
    const int8_t *table;

    /* buffer used to store the whole audio decoded/interleaved chunk,
     * which is sent with the first packet */
    uint8_t *samples;
    size_t samples_size;
    int samples_idx;
} EightSvxContext;

static const int8_t fibonacci[16]   = { -34,  -21, -13,  -8, -5, -3, -2, -1, 0, 1, 2, 3, 5, 8,  13, 21 };
static const int8_t exponential[16] = { -128, -64, -32, -16, -8, -4, -2, -1, 0, 1, 2, 4, 8, 16, 32, 64 };

#define MAX_FRAME_SIZE 2048

/**
 * Interleave samples in buffer containing all left channel samples
 * at the beginning, and right channel samples at the end.
 * Each sample is assumed to be in signed 8-bit format.
 *
 * @param size the size in bytes of the dst and src buffer
 */
static void interleave_stereo(uint8_t *dst, const uint8_t *src, int size)
{
    uint8_t *dst_end = dst + size;
    size = size>>1;

    while (dst < dst_end) {
        *dst++ = *src;
        *dst++ = *(src+size);
        src++;
    }
}

/**
 * Delta decode the compressed values in src, and put the resulting
 * decoded n samples in dst.
 *
 * @param val starting value assumed by the delta sequence
 * @param table delta sequence table
 * @return size in bytes of the decoded data, must be src_size*2
 */
static int delta_decode(int8_t *dst, const uint8_t *src, int src_size,
                        int8_t val, const int8_t *table)
{
    int n = src_size;
    int8_t *dst0 = dst;

    while (n--) {
        uint8_t d = *src++;
        val = av_clip(val + table[d & 0x0f], -127, 128);
        *dst++ = val;
        val = av_clip(val + table[d >> 4]  , -127, 128);
        *dst++ = val;
    }

    return dst-dst0;
}

<<<<<<< HEAD
static int eightsvx_decode_frame(AVCodecContext *avctx, void *data, int *data_size,
                                 AVPacket *avpkt)
{
    EightSvxContext *esc = avctx->priv_data;
    int out_data_size, n;
    uint8_t *src, *dst;
=======
/** decode a frame */
static int eightsvx_decode_frame(AVCodecContext *avctx, void *data,
                                 int *got_frame_ptr, AVPacket *avpkt)
{
    EightSvxContext *esc = avctx->priv_data;
    int buf_size;
    uint8_t *out_data;
    int ret;
    int is_compr = (avctx->codec_id != CODEC_ID_PCM_S8_PLANAR);

    /* for the first packet, copy data to buffer */
    if (avpkt->data) {
        int hdr_size  = is_compr ? 2 : 0;
        int chan_size = (avpkt->size - hdr_size * avctx->channels) / avctx->channels;

        if (avpkt->size < hdr_size * avctx->channels) {
            av_log(avctx, AV_LOG_ERROR, "packet size is too small\n");
            return AVERROR(EINVAL);
        }
        if (esc->data[0]) {
            av_log(avctx, AV_LOG_ERROR, "unexpected data after first packet\n");
            return AVERROR(EINVAL);
        }
>>>>>>> d268b79e

    /* decode and interleave the first packet */
    if (!esc->samples && avpkt) {
        uint8_t *deinterleaved_samples;

        esc->samples_size = avctx->codec->id == CODEC_ID_8SVX_RAW || avctx->codec->id ==CODEC_ID_PCM_S8_PLANAR?
            avpkt->size : avctx->channels + (avpkt->size-avctx->channels) * 2;
        if (!(esc->samples = av_malloc(esc->samples_size)))
            return AVERROR(ENOMEM);

        /* decompress */
        if (avctx->codec->id == CODEC_ID_8SVX_FIB || avctx->codec->id == CODEC_ID_8SVX_EXP) {
            const uint8_t *buf = avpkt->data;
            int buf_size = avpkt->size;
            int n = esc->samples_size;

            if (buf_size < 2) {
                av_log(avctx, AV_LOG_ERROR, "packet size is too small\n");
                return AVERROR(EINVAL);
            }
            if (!(deinterleaved_samples = av_mallocz(n)))
                return AVERROR(ENOMEM);

            /* the uncompressed starting value is contained in the first byte */
            if (avctx->channels == 2) {
                delta_decode(deinterleaved_samples      , buf+1, buf_size/2-1, buf[0], esc->table);
                buf += buf_size/2;
                delta_decode(deinterleaved_samples+n/2-1, buf+1, buf_size/2-1, buf[0], esc->table);
            } else
                delta_decode(deinterleaved_samples      , buf+1, buf_size-1  , buf[0], esc->table);
        } else {
            deinterleaved_samples = avpkt->data;
        }

        if (avctx->channels == 2)
            interleave_stereo(esc->samples, deinterleaved_samples, esc->samples_size);
        else
            memcpy(esc->samples, deinterleaved_samples, esc->samples_size);
    }

<<<<<<< HEAD
    /* return single packed with fixed size */
    out_data_size = FFMIN(MAX_FRAME_SIZE, esc->samples_size - esc->samples_idx);
    if (*data_size < out_data_size) {
        av_log(avctx, AV_LOG_ERROR, "Provided buffer with size %d is too small.\n", *data_size);
        return AVERROR(EINVAL);
    }
=======
    /* decode next piece of data from the buffer */
    buf_size = FFMIN(MAX_FRAME_SIZE, esc->data_size - esc->data_idx);
    if (buf_size <= 0) {
        *got_frame_ptr = 0;
        return avpkt->size;
    }

    /* get output buffer */
    esc->frame.nb_samples = buf_size * (is_compr + 1);
    if ((ret = avctx->get_buffer(avctx, &esc->frame)) < 0) {
        av_log(avctx, AV_LOG_ERROR, "get_buffer() failed\n");
        return ret;
    }
    out_data = esc->frame.data[0];

    if (is_compr) {
    delta_decode(out_data, &esc->data[0][esc->data_idx], buf_size,
                 &esc->fib_acc[0], esc->table, avctx->channels);
    if (avctx->channels == 2) {
        delta_decode(&out_data[1], &esc->data[1][esc->data_idx], buf_size,
                    &esc->fib_acc[1], esc->table, avctx->channels);
    }
    } else {
        int ch;
        for (ch = 0; ch < avctx->channels; ch++) {
            raw_decode((int8_t *)&out_data[ch], &esc->data[ch][esc->data_idx],
                       buf_size, avctx->channels);
        }
    }
    esc->data_idx += buf_size;

    *got_frame_ptr   = 1;
    *(AVFrame *)data = esc->frame;
>>>>>>> d268b79e

    *data_size = out_data_size;
    dst = data;
    src = esc->samples + esc->samples_idx;
    for (n = out_data_size; n > 0; n--)
        *dst++ = *src++ + 128;
    esc->samples_idx += *data_size;

    return avctx->codec->id == CODEC_ID_8SVX_FIB || avctx->codec->id == CODEC_ID_8SVX_EXP ?
        (avctx->frame_number == 0)*2 + out_data_size / 2 :
        out_data_size;
}

static av_cold int eightsvx_decode_init(AVCodecContext *avctx)
{
    EightSvxContext *esc = avctx->priv_data;

    if (avctx->channels < 1 || avctx->channels > 2) {
        av_log(avctx, AV_LOG_ERROR, "8SVX does not support more than 2 channels\n");
        return AVERROR_INVALIDDATA;
    }

    switch (avctx->codec->id) {
    case CODEC_ID_8SVX_FIB: esc->table = fibonacci;    break;
    case CODEC_ID_8SVX_EXP: esc->table = exponential;  break;
    case CODEC_ID_PCM_S8_PLANAR:
    case CODEC_ID_8SVX_RAW: esc->table = NULL;         break;
    default:
        av_log(avctx, AV_LOG_ERROR, "Invalid codec id %d.\n", avctx->codec->id);
        return AVERROR_INVALIDDATA;
    }
    avctx->sample_fmt = AV_SAMPLE_FMT_U8;

<<<<<<< HEAD
=======
    avcodec_get_frame_defaults(&esc->frame);
    avctx->coded_frame = &esc->frame;

>>>>>>> d268b79e
    return 0;
}

static av_cold int eightsvx_decode_close(AVCodecContext *avctx)
{
    EightSvxContext *esc = avctx->priv_data;

    av_freep(&esc->samples);
    esc->samples_size = 0;
    esc->samples_idx = 0;

    return 0;
}

AVCodec ff_eightsvx_fib_decoder = {
  .name           = "8svx_fib",
  .type           = AVMEDIA_TYPE_AUDIO,
  .id             = CODEC_ID_8SVX_FIB,
  .priv_data_size = sizeof (EightSvxContext),
  .init           = eightsvx_decode_init,
  .decode         = eightsvx_decode_frame,
<<<<<<< HEAD
  .close          = eightsvx_decode_close,
=======
  .capabilities   = CODEC_CAP_DELAY | CODEC_CAP_DR1,
>>>>>>> d268b79e
  .long_name      = NULL_IF_CONFIG_SMALL("8SVX fibonacci"),
};

AVCodec ff_eightsvx_exp_decoder = {
  .name           = "8svx_exp",
  .type           = AVMEDIA_TYPE_AUDIO,
  .id             = CODEC_ID_8SVX_EXP,
  .priv_data_size = sizeof (EightSvxContext),
  .init           = eightsvx_decode_init,
  .decode         = eightsvx_decode_frame,
<<<<<<< HEAD
  .close          = eightsvx_decode_close,
=======
  .capabilities   = CODEC_CAP_DELAY | CODEC_CAP_DR1,
>>>>>>> d268b79e
  .long_name      = NULL_IF_CONFIG_SMALL("8SVX exponential"),
};

AVCodec ff_pcm_s8_planar_decoder = {
    .name           = "pcm_s8_planar",
    .type           = AVMEDIA_TYPE_AUDIO,
    .id             = CODEC_ID_PCM_S8_PLANAR,
    .priv_data_size = sizeof(EightSvxContext),
    .init           = eightsvx_decode_init,
    .close          = eightsvx_decode_close,
    .decode         = eightsvx_decode_frame,
<<<<<<< HEAD
=======
    .capabilities   = CODEC_CAP_DELAY | CODEC_CAP_DR1,
>>>>>>> d268b79e
    .long_name      = NULL_IF_CONFIG_SMALL("PCM signed 8-bit planar"),
};<|MERGE_RESOLUTION|>--- conflicted
+++ resolved
@@ -41,11 +41,7 @@
 
 /** decoder context */
 typedef struct EightSvxContext {
-<<<<<<< HEAD
-=======
     AVFrame frame;
-    uint8_t fib_acc[2];
->>>>>>> d268b79e
     const int8_t *table;
 
     /* buffer used to store the whole audio decoded/interleaved chunk,
@@ -104,38 +100,14 @@
     return dst-dst0;
 }
 
-<<<<<<< HEAD
-static int eightsvx_decode_frame(AVCodecContext *avctx, void *data, int *data_size,
-                                 AVPacket *avpkt)
-{
-    EightSvxContext *esc = avctx->priv_data;
-    int out_data_size, n;
-    uint8_t *src, *dst;
-=======
 /** decode a frame */
 static int eightsvx_decode_frame(AVCodecContext *avctx, void *data,
                                  int *got_frame_ptr, AVPacket *avpkt)
 {
     EightSvxContext *esc = avctx->priv_data;
-    int buf_size;
-    uint8_t *out_data;
-    int ret;
-    int is_compr = (avctx->codec_id != CODEC_ID_PCM_S8_PLANAR);
-
-    /* for the first packet, copy data to buffer */
-    if (avpkt->data) {
-        int hdr_size  = is_compr ? 2 : 0;
-        int chan_size = (avpkt->size - hdr_size * avctx->channels) / avctx->channels;
-
-        if (avpkt->size < hdr_size * avctx->channels) {
-            av_log(avctx, AV_LOG_ERROR, "packet size is too small\n");
-            return AVERROR(EINVAL);
-        }
-        if (esc->data[0]) {
-            av_log(avctx, AV_LOG_ERROR, "unexpected data after first packet\n");
-            return AVERROR(EINVAL);
-        }
->>>>>>> d268b79e
+    int n, out_data_size, ret;
+    uint8_t *out_date;
+    uint8_t *src, *dst;
 
     /* decode and interleave the first packet */
     if (!esc->samples && avpkt) {
@@ -176,55 +148,22 @@
             memcpy(esc->samples, deinterleaved_samples, esc->samples_size);
     }
 
-<<<<<<< HEAD
-    /* return single packed with fixed size */
-    out_data_size = FFMIN(MAX_FRAME_SIZE, esc->samples_size - esc->samples_idx);
-    if (*data_size < out_data_size) {
-        av_log(avctx, AV_LOG_ERROR, "Provided buffer with size %d is too small.\n", *data_size);
-        return AVERROR(EINVAL);
-    }
-=======
-    /* decode next piece of data from the buffer */
-    buf_size = FFMIN(MAX_FRAME_SIZE, esc->data_size - esc->data_idx);
-    if (buf_size <= 0) {
-        *got_frame_ptr = 0;
-        return avpkt->size;
-    }
-
     /* get output buffer */
-    esc->frame.nb_samples = buf_size * (is_compr + 1);
+    esc->frame.nb_samples = (FFMIN(MAX_FRAME_SIZE, esc->samples_size - esc->samples_idx) +avctx->channels-1)  / avctx->channels;
     if ((ret = avctx->get_buffer(avctx, &esc->frame)) < 0) {
         av_log(avctx, AV_LOG_ERROR, "get_buffer() failed\n");
         return ret;
     }
-    out_data = esc->frame.data[0];
-
-    if (is_compr) {
-    delta_decode(out_data, &esc->data[0][esc->data_idx], buf_size,
-                 &esc->fib_acc[0], esc->table, avctx->channels);
-    if (avctx->channels == 2) {
-        delta_decode(&out_data[1], &esc->data[1][esc->data_idx], buf_size,
-                    &esc->fib_acc[1], esc->table, avctx->channels);
-    }
-    } else {
-        int ch;
-        for (ch = 0; ch < avctx->channels; ch++) {
-            raw_decode((int8_t *)&out_data[ch], &esc->data[ch][esc->data_idx],
-                       buf_size, avctx->channels);
-        }
-    }
-    esc->data_idx += buf_size;
 
     *got_frame_ptr   = 1;
     *(AVFrame *)data = esc->frame;
->>>>>>> d268b79e
-
-    *data_size = out_data_size;
-    dst = data;
+
+    dst = esc->frame.data[0];
     src = esc->samples + esc->samples_idx;
+    out_data_size = esc->frame.nb_samples * avctx->channels;
     for (n = out_data_size; n > 0; n--)
         *dst++ = *src++ + 128;
-    esc->samples_idx += *data_size;
+    esc->samples_idx += out_data_size;
 
     return avctx->codec->id == CODEC_ID_8SVX_FIB || avctx->codec->id == CODEC_ID_8SVX_EXP ?
         (avctx->frame_number == 0)*2 + out_data_size / 2 :
@@ -251,12 +190,9 @@
     }
     avctx->sample_fmt = AV_SAMPLE_FMT_U8;
 
-<<<<<<< HEAD
-=======
     avcodec_get_frame_defaults(&esc->frame);
     avctx->coded_frame = &esc->frame;
 
->>>>>>> d268b79e
     return 0;
 }
 
@@ -278,11 +214,8 @@
   .priv_data_size = sizeof (EightSvxContext),
   .init           = eightsvx_decode_init,
   .decode         = eightsvx_decode_frame,
-<<<<<<< HEAD
   .close          = eightsvx_decode_close,
-=======
-  .capabilities   = CODEC_CAP_DELAY | CODEC_CAP_DR1,
->>>>>>> d268b79e
+  .capabilities   = CODEC_CAP_DR1,
   .long_name      = NULL_IF_CONFIG_SMALL("8SVX fibonacci"),
 };
 
@@ -293,11 +226,8 @@
   .priv_data_size = sizeof (EightSvxContext),
   .init           = eightsvx_decode_init,
   .decode         = eightsvx_decode_frame,
-<<<<<<< HEAD
   .close          = eightsvx_decode_close,
-=======
-  .capabilities   = CODEC_CAP_DELAY | CODEC_CAP_DR1,
->>>>>>> d268b79e
+  .capabilities   = CODEC_CAP_DR1,
   .long_name      = NULL_IF_CONFIG_SMALL("8SVX exponential"),
 };
 
@@ -309,9 +239,6 @@
     .init           = eightsvx_decode_init,
     .close          = eightsvx_decode_close,
     .decode         = eightsvx_decode_frame,
-<<<<<<< HEAD
-=======
-    .capabilities   = CODEC_CAP_DELAY | CODEC_CAP_DR1,
->>>>>>> d268b79e
+    .capabilities   = CODEC_CAP_DR1,
     .long_name      = NULL_IF_CONFIG_SMALL("PCM signed 8-bit planar"),
 };