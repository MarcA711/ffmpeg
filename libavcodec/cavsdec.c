--- conflicted
+++ resolved
@@ -950,7 +950,6 @@
 {
     int ret;
     int skip_count    = -1;
-    int ret;
     enum cavs_mb mb_type;
 
     if (!h->top_qp) {
@@ -986,15 +985,9 @@
             skip_bits(&h->gb, 1); //marker_bit
     }
 
-<<<<<<< HEAD
-    if ((ret = ff_get_buffer(h->avctx, h->cur.f,
-                             h->cur.f->pict_type == AV_PICTURE_TYPE_B ?
-                             0 : AV_GET_BUFFER_FLAG_REF)) < 0)
-=======
     ret = ff_get_buffer(h->avctx, h->cur.f, h->cur.f->pict_type == AV_PICTURE_TYPE_B ?
                         0 : AV_GET_BUFFER_FLAG_REF);
     if (ret < 0)
->>>>>>> 4736d003
         return ret;
 
     if (!h->edge_emu_buffer) {
