--- conflicted
+++ resolved
@@ -607,12 +607,7 @@
         avctx->pix_fmt = AV_PIX_FMT_YUVA444P16;
         arg_data.decode_func = hqx_decode_444a;
         break;
-<<<<<<< HEAD
-    }
-    if (!arg_data.decode_func) {
-=======
     default:
->>>>>>> 17aa81d9
         av_log(avctx, AV_LOG_ERROR, "Invalid format: %d.\n", ctx->format);
         return AVERROR_INVALIDDATA;
     }
