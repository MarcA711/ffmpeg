--- conflicted
+++ resolved
@@ -1656,21 +1656,11 @@
         }
         context_reinitialized = 1;
 
-<<<<<<< HEAD
 #if 0
         h264_set_parameter_from_sps(h);
         //Note we set context_reinitialized which will cause h264_set_parameter_from_sps to be reexecuted
         h->cur_chroma_format_idc = h1->cur_chroma_format_idc;
 #endif
-=======
-        /* update linesize on resize. The decoder doesn't
-         * necessarily call h264_frame_start in the new thread */
-        h->linesize   = h1->linesize;
-        h->uvlinesize = h1->uvlinesize;
-
-        /* copy block_offset since frame_start may not be called */
-        memcpy(h->block_offset, h1->block_offset, sizeof(h->block_offset));
->>>>>>> 25408b2a
     }
     /* update linesize on resize for h264. The h264 decoder doesn't
      * necessarily call ff_MPV_frame_start in the new thread */
@@ -3512,14 +3502,10 @@
             Picture *prev = h->short_ref_count ? h->short_ref[0] : NULL;
             av_log(h->avctx, AV_LOG_DEBUG, "Frame num gap %d %d\n",
                    h->frame_num, h->prev_frame_num);
-<<<<<<< HEAD
             if (!h->sps.gaps_in_frame_num_allowed_flag)
                 for(i=0; i<FF_ARRAY_ELEMS(h->last_pocs); i++)
                     h->last_pocs[i] = INT_MIN;
-            if (ff_h264_frame_start(h) < 0)
-=======
             if (h264_frame_start(h) < 0)
->>>>>>> 25408b2a
                 return -1;
             h->prev_frame_num++;
             h->prev_frame_num %= 1 << h->sps.log2_max_frame_num;
