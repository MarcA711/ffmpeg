--- conflicted
+++ resolved
@@ -267,13 +267,8 @@
     if (bytestream2_peek_byte(&ctx->g) == 127) {
         bytestream2_skip(&ctx->g, 3);
         for (i = 0; i < 127; i++) {
-<<<<<<< HEAD
-            ctx->pal[i + (header & 0x81)] = 0xFF << 24 | AV_RB24(buf);
-            buf += 4;
-=======
-            ctx->pal[i + (header & 0x81)] = bytestream2_get_be24(&ctx->g);
+            ctx->pal[i + (header & 0x81)] = 0xFFU << 24 | bytestream2_get_be24(&ctx->g);
             bytestream2_skip(&ctx->g, 1);
->>>>>>> 9472d37d
         }
         bytestream2_seek(&ctx->g, -127 * 4 - 3, SEEK_CUR);
     }
@@ -290,11 +285,7 @@
         ctx->pic.palette_has_changed = 1;
         // palette starts from index 1 and has 127 entries
         for (i = 1; i <= ctx->palsize; i++) {
-<<<<<<< HEAD
-            ctx->pal[i] = 0xFF << 24 | bytestream_get_be24(&buf);
-=======
-            ctx->pal[i] = bytestream2_get_be24(&ctx->g);
->>>>>>> 9472d37d
+            ctx->pal[i] = 0xFFU << 24 | bytestream2_get_be24(&ctx->g);
         }
     }
 
