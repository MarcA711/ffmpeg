--- conflicted
+++ resolved
@@ -35,11 +35,7 @@
  * provided by FFmpeg.
  *
  * @li @ref libavc "libavcodec" encoding/decoding library
-<<<<<<< HEAD
- * @li @ref lavfi "libavfilter" graph based frame editing library
-=======
  * @li @ref lavfi "libavfilter" graph-based frame editing library
->>>>>>> bc8c1cdc
  * @li @ref libavf "libavformat" I/O and muxing/demuxing library
  * @li @ref lavd "libavdevice" special devices muxing/demuxing library
  * @li @ref lavu "libavutil" common utility library
