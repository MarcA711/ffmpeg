--- conflicted
+++ resolved
@@ -605,44 +605,7 @@
     if (atom.size < 16)
         return 0;
 
-<<<<<<< HEAD
-    version = avio_r8(pb);
-    flags   = avio_rb24(pb);
-
-    layout_tag = avio_rb32(pb);
-    bitmap     = avio_rb32(pb);
-    num_descr  = avio_rb32(pb);
-
-    if (atom.size < 16ULL + num_descr * 20ULL)
-        return 0;
-
-    av_dlog(c->fc, "chan: size=%" PRId64 " version=%u flags=%u layout=%u bitmap=%u num_descr=%u\n",
-            atom.size, version, flags, layout_tag, bitmap, num_descr);
-
-    label_mask = 0;
-    for (i = 0; i < num_descr; i++) {
-        uint32_t label;
-        label     = avio_rb32(pb);          // mChannelLabel
-        avio_rb32(pb);                      // mChannelFlags
-        avio_rl32(pb);                      // mCoordinates[0]
-        avio_rl32(pb);                      // mCoordinates[1]
-        avio_rl32(pb);                      // mCoordinates[2]
-        if (layout_tag == 0) {
-            uint32_t mask_incr = ff_mov_get_channel_label(label);
-            if (mask_incr == 0) {
-                label_mask = 0;
-                break;
-            }
-            label_mask |= mask_incr;
-        }
-    }
-    if (layout_tag == 0)
-        st->codec->channel_layout = label_mask;
-    else
-        st->codec->channel_layout = ff_mov_get_channel_layout(layout_tag, bitmap);
-=======
     ff_mov_read_chan(c->fc, st, atom.size - 4);
->>>>>>> eeb55f5f
 
     return 0;
 }
@@ -2556,7 +2519,7 @@
     if (atom.size < 16)
         return 0;
     avio_skip(pb, 4);
-    ff_mov_read_chan(c->fc, atom.size - 4, c->fc->streams[0]->codec);
+    ff_mov_read_chan(c->fc,c->fc->streams[0],  atom.size - 4);
     return 0;
 }
 
