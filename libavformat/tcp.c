--- conflicted
+++ resolved
@@ -70,6 +70,27 @@
     .version    = LIBAVUTIL_VERSION_INT,
 };
 
+static void customize_fd(void *ctx, int fd)
+{
+    TCPContext *s = ctx;
+    /* Set the socket's send or receive buffer sizes, if specified.
+       If unspecified or setting fails, system default is used. */
+    if (s->recv_buffer_size > 0) {
+        setsockopt (fd, SOL_SOCKET, SO_RCVBUF, &s->recv_buffer_size, sizeof (s->recv_buffer_size));
+    }
+    if (s->send_buffer_size > 0) {
+        setsockopt (fd, SOL_SOCKET, SO_SNDBUF, &s->send_buffer_size, sizeof (s->send_buffer_size));
+    }
+    if (s->tcp_nodelay > 0) {
+        setsockopt (fd, IPPROTO_TCP, TCP_NODELAY, &s->tcp_nodelay, sizeof (s->tcp_nodelay));
+    }
+#if !HAVE_WINSOCK2_H
+    if (s->tcp_mss > 0) {
+        setsockopt (fd, IPPROTO_TCP, TCP_MAXSEG, &s->tcp_mss, sizeof (s->tcp_mss));
+    }
+#endif /* !HAVE_WINSOCK2_H */
+}
+
 /* return non zero if error */
 static int tcp_open(URLContext *h, const char *uri, int flags)
 {
@@ -129,8 +150,6 @@
 
     cur_ai = ai;
 
-<<<<<<< HEAD
- restart:
 #if HAVE_STRUCT_SOCKADDR_IN6
     // workaround for IOS9 getaddrinfo in IPv6 only network use hardcode IPv4 address can not resolve port number.
     if (cur_ai->ai_family == AF_INET6){
@@ -141,47 +160,7 @@
     }
 #endif
 
-    fd = ff_socket(cur_ai->ai_family,
-                   cur_ai->ai_socktype,
-                   cur_ai->ai_protocol);
-    if (fd < 0) {
-        ret = ff_neterrno();
-        goto fail;
-    }
-
-    /* Set the socket's send or receive buffer sizes, if specified.
-       If unspecified or setting fails, system default is used. */
-    if (s->recv_buffer_size > 0) {
-        if (setsockopt (fd, SOL_SOCKET, SO_RCVBUF, &s->recv_buffer_size, sizeof (s->recv_buffer_size))) {
-            ff_log_net_error(h, AV_LOG_WARNING, "setsockopt(SO_RCVBUF)");
-        }
-    }
-    if (s->send_buffer_size > 0) {
-        if (setsockopt (fd, SOL_SOCKET, SO_SNDBUF, &s->send_buffer_size, sizeof (s->send_buffer_size))) {
-            ff_log_net_error(h, AV_LOG_WARNING, "setsockopt(SO_SNDBUF)");
-        }
-    }
-    if (s->tcp_nodelay > 0) {
-        if (setsockopt (fd, IPPROTO_TCP, TCP_NODELAY, &s->tcp_nodelay, sizeof (s->tcp_nodelay))) {
-            ff_log_net_error(h, AV_LOG_WARNING, "setsockopt(TCP_NODELAY)");
-        }
-    }
-#if !HAVE_WINSOCK2_H
-    if (s->tcp_mss > 0) {
-        if (setsockopt (fd, IPPROTO_TCP, TCP_MAXSEG, &s->tcp_mss, sizeof (s->tcp_mss))) {
-            ff_log_net_error(h, AV_LOG_WARNING, "setsockopt(TCP_MAXSEG)");
-        }
-    }
-#endif /* !HAVE_WINSOCK2_H */
-
-    if (s->listen == 2) {
-        // multi-client
-        if ((ret = ff_listen(fd, cur_ai->ai_addr, cur_ai->ai_addrlen)) < 0)
-            goto fail1;
-    } else if (s->listen == 1) {
-        // single client
-=======
-    if (s->listen) {
+    if (s->listen > 0) {
         while (cur_ai && fd < 0) {
             fd = ff_socket(cur_ai->ai_family,
                            cur_ai->ai_socktype,
@@ -193,28 +172,24 @@
         }
         if (fd < 0)
             goto fail1;
-
->>>>>>> 8c76bfac
+        customize_fd(s, fd);
+    }
+
+    if (s->listen == 2) {
+        // multi-client
+        if ((ret = ff_listen(fd, cur_ai->ai_addr, cur_ai->ai_addrlen)) < 0)
+            goto fail1;
+    } else if (s->listen == 1) {
+        // single client
         if ((ret = ff_listen_bind(fd, cur_ai->ai_addr, cur_ai->ai_addrlen,
                                   s->listen_timeout, h)) < 0)
             goto fail1;
         // Socket descriptor already closed here. Safe to overwrite to client one.
         fd = ret;
     } else {
-<<<<<<< HEAD
-        if ((ret = ff_listen_connect(fd, cur_ai->ai_addr, cur_ai->ai_addrlen,
-                                     s->open_timeout / 1000, h, !!cur_ai->ai_next)) < 0) {
-
-            if (ret == AVERROR_EXIT)
-                goto fail1;
-            else
-                goto fail;
-        }
-=======
-        ret = ff_connect_parallel(ai, s->timeout, 3, h, &fd, NULL, NULL);
+        ret = ff_connect_parallel(ai, s->open_timeout / 1000, 3, h, &fd, customize_fd, s);
         if (ret < 0)
             goto fail1;
->>>>>>> 8c76bfac
     }
 
     h->is_streamed = 1;
