--- conflicted
+++ resolved
@@ -15,14 +15,7 @@
 - amerge audio filter
 - GSM audio parser
 - SMJPEG muxer
-<<<<<<< HEAD
-=======
 - XWD encoder and decoder
-
-
-version 0.8_beta2:
-
->>>>>>> 0fec2cb1
 - Automatic thread count based on detection number of (available) CPU cores
 - y41p Brooktree Uncompressed 4:1:1 12-bit encoder and decoder
 - ffprobe -show_error option
