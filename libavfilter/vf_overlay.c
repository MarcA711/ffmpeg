/*
 * Copyright (c) 2010 Stefano Sabatini
 * Copyright (c) 2010 Baptiste Coudurier
 * Copyright (c) 2007 Bobby Bingham
 *
 * This file is part of FFmpeg.
 *
 * FFmpeg is free software; you can redistribute it and/or
 * modify it under the terms of the GNU Lesser General Public
 * License as published by the Free Software Foundation; either
 * version 2.1 of the License, or (at your option) any later version.
 *
 * FFmpeg is distributed in the hope that it will be useful,
 * but WITHOUT ANY WARRANTY; without even the implied warranty of
 * MERCHANTABILITY or FITNESS FOR A PARTICULAR PURPOSE.  See the GNU
 * Lesser General Public License for more details.
 *
 * You should have received a copy of the GNU Lesser General Public
 * License along with FFmpeg; if not, write to the Free Software
 * Foundation, Inc., 51 Franklin Street, Fifth Floor, Boston, MA 02110-1301 USA
 */

/**
 * @file
 * overlay one video on top of another
 */

/* #define DEBUG */

#include "avfilter.h"
#include "formats.h"
#include "libavutil/common.h"
#include "libavutil/eval.h"
#include "libavutil/avstring.h"
#include "libavutil/opt.h"
#include "libavutil/pixdesc.h"
#include "libavutil/imgutils.h"
#include "libavutil/mathematics.h"
#include "libavutil/opt.h"
#include "libavutil/timestamp.h"
#include "internal.h"
#include "bufferqueue.h"
#include "drawutils.h"
#include "video.h"

static const char *const var_names[] = {
    "main_w",    "W", ///< width  of the main    video
    "main_h",    "H", ///< height of the main    video
    "overlay_w", "w", ///< width  of the overlay video
    "overlay_h", "h", ///< height of the overlay video
    "hsub",
    "vsub",
    "x",
    "y",
    "n",            ///< number of frame
    "pos",          ///< position in the file
    "t",            ///< timestamp expressed in seconds
    NULL
};

enum var_name {
    VAR_MAIN_W,    VAR_MW,
    VAR_MAIN_H,    VAR_MH,
    VAR_OVERLAY_W, VAR_OW,
    VAR_OVERLAY_H, VAR_OH,
    VAR_HSUB,
    VAR_VSUB,
    VAR_X,
    VAR_Y,
    VAR_N,
    VAR_POS,
    VAR_T,
    VAR_VARS_NB
};

#define MAIN    0
#define OVERLAY 1

#define R 0
#define G 1
#define B 2
#define A 3

#define Y 0
#define U 1
#define V 2

typedef struct {
    const AVClass *class;
    int x, y;                   ///< position of overlayed picture

    int allow_packed_rgb;
    uint8_t frame_requested;
    uint8_t overlay_eof;
    uint8_t main_is_packed_rgb;
    uint8_t main_rgba_map[4];
    uint8_t main_has_alpha;
    uint8_t overlay_is_packed_rgb;
    uint8_t overlay_rgba_map[4];
    uint8_t overlay_has_alpha;
    enum OverlayFormat { OVERLAY_FORMAT_YUV420, OVERLAY_FORMAT_YUV444, OVERLAY_FORMAT_RGB, OVERLAY_FORMAT_NB} format;
    enum EvalMode { EVAL_MODE_INIT, EVAL_MODE_FRAME, EVAL_MODE_NB } eval_mode;

    AVFrame *overpicref;
    struct FFBufQueue queue_main;
    struct FFBufQueue queue_over;

    int main_pix_step[4];       ///< steps per pixel for each plane of the main output
    int overlay_pix_step[4];    ///< steps per pixel for each plane of the overlay
    int hsub, vsub;             ///< chroma subsampling values
    int shortest;               ///< terminate stream when the shortest input terminates
    int repeatlast;             ///< repeat last overlay frame

    double var_values[VAR_VARS_NB];
    char *x_expr, *y_expr;
    AVExpr *x_pexpr, *y_pexpr;
} OverlayContext;

static av_cold int init(AVFilterContext *ctx)
{
    OverlayContext *over = ctx->priv;

    if (over->allow_packed_rgb) {
        av_log(ctx, AV_LOG_WARNING,
               "The rgb option is deprecated and is overriding the format option, use format instead\n");
        over->format = OVERLAY_FORMAT_RGB;
    }
    return 0;
}

static av_cold void uninit(AVFilterContext *ctx)
{
    OverlayContext *over = ctx->priv;

    av_frame_free(&over->overpicref);
    ff_bufqueue_discard_all(&over->queue_main);
    ff_bufqueue_discard_all(&over->queue_over);
    av_expr_free(over->x_pexpr); over->x_pexpr = NULL;
    av_expr_free(over->y_pexpr); over->y_pexpr = NULL;
}

static inline int normalize_xy(double d, int chroma_sub)
{
    if (isnan(d))
        return INT_MAX;
    return (int)d & ~((1 << chroma_sub) - 1);
}

static void eval_expr(AVFilterContext *ctx)
{
    OverlayContext  *over = ctx->priv;

    over->var_values[VAR_X] = av_expr_eval(over->x_pexpr, over->var_values, NULL);
    over->var_values[VAR_Y] = av_expr_eval(over->y_pexpr, over->var_values, NULL);
    over->var_values[VAR_X] = av_expr_eval(over->x_pexpr, over->var_values, NULL);
    over->x = normalize_xy(over->var_values[VAR_X], over->hsub);
    over->y = normalize_xy(over->var_values[VAR_Y], over->vsub);
}

static int set_expr(AVExpr **pexpr, const char *expr, const char *option, void *log_ctx)
{
    int ret;
    AVExpr *old = NULL;

    if (*pexpr)
        old = *pexpr;
    ret = av_expr_parse(pexpr, expr, var_names,
                        NULL, NULL, NULL, NULL, 0, log_ctx);
    if (ret < 0) {
        av_log(log_ctx, AV_LOG_ERROR,
               "Error when evaluating the expression '%s' for %s\n",
               expr, option);
        *pexpr = old;
        return ret;
    }

    av_expr_free(old);
    return 0;
}

static int process_command(AVFilterContext *ctx, const char *cmd, const char *args,
                           char *res, int res_len, int flags)
{
    OverlayContext *over = ctx->priv;
    int ret;

    if      (!strcmp(cmd, "x"))
        ret = set_expr(&over->x_pexpr, args, cmd, ctx);
    else if (!strcmp(cmd, "y"))
        ret = set_expr(&over->y_pexpr, args, cmd, ctx);
    else
        ret = AVERROR(ENOSYS);

    if (ret < 0)
        return ret;

    if (over->eval_mode == EVAL_MODE_INIT) {
        eval_expr(ctx);
        av_log(ctx, AV_LOG_VERBOSE, "x:%f xi:%d y:%f yi:%d\n",
               over->var_values[VAR_X], over->x,
               over->var_values[VAR_Y], over->y);
    }
    return ret;
}

static int query_formats(AVFilterContext *ctx)
{
    OverlayContext *over = ctx->priv;

    /* overlay formats contains alpha, for avoiding conversion with alpha information loss */
    static const enum AVPixelFormat main_pix_fmts_yuv420[] = {
        AV_PIX_FMT_YUV420P, AV_PIX_FMT_YUVA420P, AV_PIX_FMT_NONE
    };
    static const enum AVPixelFormat overlay_pix_fmts_yuv420[] = {
        AV_PIX_FMT_YUVA420P, AV_PIX_FMT_NONE
    };

    static const enum AVPixelFormat main_pix_fmts_yuv444[] = {
        AV_PIX_FMT_YUV444P, AV_PIX_FMT_YUVA444P, AV_PIX_FMT_NONE
    };
    static const enum AVPixelFormat overlay_pix_fmts_yuv444[] = {
        AV_PIX_FMT_YUVA444P, AV_PIX_FMT_NONE
    };

    static const enum AVPixelFormat main_pix_fmts_rgb[] = {
        AV_PIX_FMT_ARGB,  AV_PIX_FMT_RGBA,
        AV_PIX_FMT_ABGR,  AV_PIX_FMT_BGRA,
        AV_PIX_FMT_RGB24, AV_PIX_FMT_BGR24,
        AV_PIX_FMT_NONE
    };
    static const enum AVPixelFormat overlay_pix_fmts_rgb[] = {
        AV_PIX_FMT_ARGB,  AV_PIX_FMT_RGBA,
        AV_PIX_FMT_ABGR,  AV_PIX_FMT_BGRA,
        AV_PIX_FMT_NONE
    };

    AVFilterFormats *main_formats;
    AVFilterFormats *overlay_formats;

    switch (over->format) {
    case OVERLAY_FORMAT_YUV420:
        main_formats    = ff_make_format_list(main_pix_fmts_yuv420);
        overlay_formats = ff_make_format_list(overlay_pix_fmts_yuv420);
        break;
    case OVERLAY_FORMAT_YUV444:
        main_formats    = ff_make_format_list(main_pix_fmts_yuv444);
        overlay_formats = ff_make_format_list(overlay_pix_fmts_yuv444);
        break;
    case OVERLAY_FORMAT_RGB:
        main_formats    = ff_make_format_list(main_pix_fmts_rgb);
        overlay_formats = ff_make_format_list(overlay_pix_fmts_rgb);
        break;
    default:
        av_assert0(0);
    }

    ff_formats_ref(main_formats,    &ctx->inputs [MAIN   ]->out_formats);
    ff_formats_ref(overlay_formats, &ctx->inputs [OVERLAY]->out_formats);
    ff_formats_ref(main_formats,    &ctx->outputs[MAIN   ]->in_formats );

    return 0;
}

static const enum AVPixelFormat alpha_pix_fmts[] = {
    AV_PIX_FMT_YUVA420P, AV_PIX_FMT_YUVA444P,
    AV_PIX_FMT_ARGB, AV_PIX_FMT_ABGR, AV_PIX_FMT_RGBA,
    AV_PIX_FMT_BGRA, AV_PIX_FMT_NONE
};

static int config_input_main(AVFilterLink *inlink)
{
    OverlayContext *s = inlink->dst->priv;
    const AVPixFmtDescriptor *pix_desc = av_pix_fmt_desc_get(inlink->format);

<<<<<<< HEAD
    av_image_fill_max_pixsteps(over->main_pix_step,    NULL, pix_desc);

    over->hsub = pix_desc->log2_chroma_w;
    over->vsub = pix_desc->log2_chroma_h;
=======
    av_image_fill_max_pixsteps(s->max_plane_step, NULL, pix_desc);
    s->hsub = pix_desc->log2_chroma_w;
    s->vsub = pix_desc->log2_chroma_h;
>>>>>>> 3062ac4c

    over->main_is_packed_rgb =
        ff_fill_rgba_map(over->main_rgba_map, inlink->format) >= 0;
    over->main_has_alpha = ff_fmt_is_in(inlink->format, alpha_pix_fmts);
    return 0;
}

static int config_input_overlay(AVFilterLink *inlink)
{
    AVFilterContext *ctx  = inlink->dst;
<<<<<<< HEAD
    OverlayContext  *over = inlink->dst->priv;
=======
    OverlayContext  *s = inlink->dst->priv;
    char *expr;
    double var_values[VAR_VARS_NB], res;
>>>>>>> 3062ac4c
    int ret;
    const AVPixFmtDescriptor *pix_desc = av_pix_fmt_desc_get(inlink->format);

    av_image_fill_max_pixsteps(over->overlay_pix_step, NULL, pix_desc);

    /* Finish the configuration by evaluating the expressions
       now when both inputs are configured. */
<<<<<<< HEAD
    over->var_values[VAR_MAIN_W   ] = over->var_values[VAR_MW] = ctx->inputs[MAIN   ]->w;
    over->var_values[VAR_MAIN_H   ] = over->var_values[VAR_MH] = ctx->inputs[MAIN   ]->h;
    over->var_values[VAR_OVERLAY_W] = over->var_values[VAR_OW] = ctx->inputs[OVERLAY]->w;
    over->var_values[VAR_OVERLAY_H] = over->var_values[VAR_OH] = ctx->inputs[OVERLAY]->h;
    over->var_values[VAR_HSUB]  = 1<<pix_desc->log2_chroma_w;
    over->var_values[VAR_VSUB]  = 1<<pix_desc->log2_chroma_h;
    over->var_values[VAR_X]     = NAN;
    over->var_values[VAR_Y]     = NAN;
    over->var_values[VAR_N]     = 0;
    over->var_values[VAR_T]     = NAN;
    over->var_values[VAR_POS]   = NAN;

    if ((ret = set_expr(&over->x_pexpr,      over->x_expr,      "x",      ctx)) < 0 ||
        (ret = set_expr(&over->y_pexpr,      over->y_expr,      "y",      ctx)) < 0)
        return ret;

    over->overlay_is_packed_rgb =
        ff_fill_rgba_map(over->overlay_rgba_map, inlink->format) >= 0;
    over->overlay_has_alpha = ff_fmt_is_in(inlink->format, alpha_pix_fmts);

    if (over->eval_mode == EVAL_MODE_INIT) {
        eval_expr(ctx);
        av_log(ctx, AV_LOG_VERBOSE, "x:%f xi:%d y:%f yi:%d\n",
               over->var_values[VAR_X], over->x,
               over->var_values[VAR_Y], over->y);
    }
=======
    var_values[VAR_E  ] = M_E;
    var_values[VAR_PHI] = M_PHI;
    var_values[VAR_PI ] = M_PI;

    var_values[VAR_MAIN_W   ] = var_values[VAR_MW] = ctx->inputs[MAIN   ]->w;
    var_values[VAR_MAIN_H   ] = var_values[VAR_MH] = ctx->inputs[MAIN   ]->h;
    var_values[VAR_OVERLAY_W] = var_values[VAR_OW] = ctx->inputs[OVERLAY]->w;
    var_values[VAR_OVERLAY_H] = var_values[VAR_OH] = ctx->inputs[OVERLAY]->h;

    if ((ret = av_expr_parse_and_eval(&res, (expr = s->x_expr), var_names, var_values,
                                      NULL, NULL, NULL, NULL, NULL, 0, ctx)) < 0)
        goto fail;
    s->x = res;
    if ((ret = av_expr_parse_and_eval(&res, (expr = s->y_expr), var_names, var_values,
                                      NULL, NULL, NULL, NULL, NULL, 0, ctx)))
        goto fail;
    s->y = res;
    /* x may depend on y */
    if ((ret = av_expr_parse_and_eval(&res, (expr = s->x_expr), var_names, var_values,
                                      NULL, NULL, NULL, NULL, NULL, 0, ctx)) < 0)
        goto fail;
    s->x = res;
>>>>>>> 3062ac4c

    av_log(ctx, AV_LOG_VERBOSE,
           "main w:%d h:%d fmt:%s overlay w:%d h:%d fmt:%s\n",
           ctx->inputs[MAIN]->w, ctx->inputs[MAIN]->h,
           av_get_pix_fmt_name(ctx->inputs[MAIN]->format),
<<<<<<< HEAD
           ctx->inputs[OVERLAY]->w, ctx->inputs[OVERLAY]->h,
           av_get_pix_fmt_name(ctx->inputs[OVERLAY]->format));
=======
           s->x, s->y,
           ctx->inputs[OVERLAY]->w, ctx->inputs[OVERLAY]->h,
           av_get_pix_fmt_name(ctx->inputs[OVERLAY]->format));

    if (s->x < 0 || s->y < 0 ||
        s->x + var_values[VAR_OVERLAY_W] > var_values[VAR_MAIN_W] ||
        s->y + var_values[VAR_OVERLAY_H] > var_values[VAR_MAIN_H]) {
        av_log(ctx, AV_LOG_ERROR,
               "Overlay area (%d,%d)<->(%d,%d) not within the main area (0,0)<->(%d,%d) or zero-sized\n",
               s->x, s->y,
               (int)(s->x + var_values[VAR_OVERLAY_W]),
               (int)(s->y + var_values[VAR_OVERLAY_H]),
               (int)var_values[VAR_MAIN_W], (int)var_values[VAR_MAIN_H]);
        return AVERROR(EINVAL);
    }
>>>>>>> 3062ac4c
    return 0;
}

static int config_output(AVFilterLink *outlink)
{
    AVFilterContext *ctx = outlink->src;

    outlink->w = ctx->inputs[MAIN]->w;
    outlink->h = ctx->inputs[MAIN]->h;
    outlink->time_base = ctx->inputs[MAIN]->time_base;

    return 0;
}

// divide by 255 and round to nearest
// apply a fast variant: (X+127)/255 = ((X+127)*257+257)>>16 = ((X+128)*257)>>16
#define FAST_DIV255(x) ((((x) + 128) * 257) >> 16)

// calculate the unpremultiplied alpha, applying the general equation:
// alpha = alpha_overlay / ( (alpha_main + alpha_overlay) - (alpha_main * alpha_overlay) )
// (((x) << 16) - ((x) << 9) + (x)) is a faster version of: 255 * 255 * x
// ((((x) + (y)) << 8) - ((x) + (y)) - (y) * (x)) is a faster version of: 255 * (x + y)
#define UNPREMULTIPLY_ALPHA(x, y) ((((x) << 16) - ((x) << 9) + (x)) / ((((x) + (y)) << 8) - ((x) + (y)) - (y) * (x)))

/**
 * Blend image in src to destination buffer dst at position (x, y).
 */
static void blend_image(AVFilterContext *ctx,
                        AVFrame *dst, AVFrame *src,
                        int x, int y)
{
<<<<<<< HEAD
    OverlayContext *over = ctx->priv;
    int i, imax, j, jmax, k, kmax;
    const int src_w = src->width;
    const int src_h = src->height;
    const int dst_w = dst->width;
    const int dst_h = dst->height;

    if (x >= dst_w || x+dst_w  < 0 ||
        y >= dst_h || y+dst_h < 0)
        return; /* no intersection */

    if (over->main_is_packed_rgb) {
        uint8_t alpha;          ///< the amount of overlay to blend on to main
        const int dr = over->main_rgba_map[R];
        const int dg = over->main_rgba_map[G];
        const int db = over->main_rgba_map[B];
        const int da = over->main_rgba_map[A];
        const int dstep = over->main_pix_step[0];
        const int sr = over->overlay_rgba_map[R];
        const int sg = over->overlay_rgba_map[G];
        const int sb = over->overlay_rgba_map[B];
        const int sa = over->overlay_rgba_map[A];
        const int sstep = over->overlay_pix_step[0];
        const int main_has_alpha = over->main_has_alpha;
        uint8_t *s, *sp, *d, *dp;

        i = FFMAX(-y, 0);
        sp = src->data[0] + i     * src->linesize[0];
        dp = dst->data[0] + (y+i) * dst->linesize[0];

        for (imax = FFMIN(-y + dst_h, src_h); i < imax; i++) {
            j = FFMAX(-x, 0);
            s = sp + j     * sstep;
            d = dp + (x+j) * dstep;

            for (jmax = FFMIN(-x + dst_w, src_w); j < jmax; j++) {
                alpha = s[sa];

                // if the main channel has an alpha channel, alpha has to be calculated
                // to create an un-premultiplied (straight) alpha value
                if (main_has_alpha && alpha != 0 && alpha != 255) {
                    uint8_t alpha_d = d[da];
                    alpha = UNPREMULTIPLY_ALPHA(alpha, alpha_d);
                }

                switch (alpha) {
                case 0:
                    break;
                case 255:
                    d[dr] = s[sr];
                    d[dg] = s[sg];
                    d[db] = s[sb];
                    break;
                default:
                    // main_value = main_value * (1 - alpha) + overlay_value * alpha
                    // since alpha is in the range 0-255, the result must divided by 255
                    d[dr] = FAST_DIV255(d[dr] * (255 - alpha) + s[sr] * alpha);
                    d[dg] = FAST_DIV255(d[dg] * (255 - alpha) + s[sg] * alpha);
                    d[db] = FAST_DIV255(d[db] * (255 - alpha) + s[sb] * alpha);
                }
                if (main_has_alpha) {
                    switch (alpha) {
                    case 0:
                        break;
                    case 255:
                        d[da] = s[sa];
                        break;
                    default:
                        // apply alpha compositing: main_alpha += (1-main_alpha) * overlay_alpha
                        d[da] += FAST_DIV255((255 - d[da]) * s[sa]);
                    }
                }
                d += dstep;
                s += sstep;
=======
    OverlayContext *s = ctx->priv;
    int i, j, k;
    int width, height;
    int overlay_end_y = y + src->height;
    int end_y, start_y;

    width = FFMIN(dst->width - x, src->width);
    end_y = FFMIN(dst->height, overlay_end_y);
    start_y = FFMAX(y, 0);
    height = end_y - start_y;

    if (dst->format == AV_PIX_FMT_BGR24 || dst->format == AV_PIX_FMT_RGB24) {
        uint8_t *dp = dst->data[0] + x * 3 + start_y * dst->linesize[0];
        uint8_t *sp = src->data[0];
        int b = dst->format == AV_PIX_FMT_BGR24 ? 2 : 0;
        int r = dst->format == AV_PIX_FMT_BGR24 ? 0 : 2;
        if (y < 0)
            sp += -y * src->linesize[0];
        for (i = 0; i < height; i++) {
            uint8_t *d = dp, *s = sp;
            for (j = 0; j < width; j++) {
                d[r] = (d[r] * (0xff - s[3]) + s[0] * s[3] + 128) >> 8;
                d[1] = (d[1] * (0xff - s[3]) + s[1] * s[3] + 128) >> 8;
                d[b] = (d[b] * (0xff - s[3]) + s[2] * s[3] + 128) >> 8;
                d += 3;
                s += 4;
>>>>>>> 3062ac4c
            }
            dp += dst->linesize[0];
            sp += src->linesize[0];
        }
    } else {
        const int main_has_alpha = over->main_has_alpha;
        if (main_has_alpha) {
            uint8_t alpha;          ///< the amount of overlay to blend on to main
            uint8_t *s, *sa, *d, *da;

            i = FFMAX(-y, 0);
            sa = src->data[3] + i     * src->linesize[3];
            da = dst->data[3] + (y+i) * dst->linesize[3];

            for (imax = FFMIN(-y + dst_h, src_h); i < imax; i++) {
                j = FFMAX(-x, 0);
                s = sa + j;
                d = da + x+j;

                for (jmax = FFMIN(-x + dst_w, src_w); j < jmax; j++) {
                    alpha = *s;
                    if (alpha != 0 && alpha != 255) {
                        uint8_t alpha_d = *d;
                        alpha = UNPREMULTIPLY_ALPHA(alpha, alpha_d);
                    }
                    switch (alpha) {
                    case 0:
                        break;
                    case 255:
                        *d = *s;
                        break;
                    default:
                        // apply alpha compositing: main_alpha += (1-main_alpha) * overlay_alpha
                        *d += FAST_DIV255((255 - *d) * *s);
                    }
                    d += 1;
                    s += 1;
                }
                da += dst->linesize[3];
                sa += src->linesize[3];
            }
        }
        for (i = 0; i < 3; i++) {
<<<<<<< HEAD
            int hsub = i ? over->hsub : 0;
            int vsub = i ? over->vsub : 0;
            int src_wp = FF_CEIL_RSHIFT(src_w, hsub);
            int src_hp = FF_CEIL_RSHIFT(src_h, vsub);
            int dst_wp = FF_CEIL_RSHIFT(dst_w, hsub);
            int dst_hp = FF_CEIL_RSHIFT(dst_h, vsub);
            int yp = y>>vsub;
            int xp = x>>hsub;
            uint8_t *s, *sp, *d, *dp, *a, *ap;

            j = FFMAX(-yp, 0);
            sp = src->data[i] + j         * src->linesize[i];
            dp = dst->data[i] + (yp+j)    * dst->linesize[i];
            ap = src->data[3] + (j<<vsub) * src->linesize[3];

            for (jmax = FFMIN(-yp + dst_hp, src_hp); j < jmax; j++) {
                k = FFMAX(-xp, 0);
                d = dp + xp+k;
                s = sp + k;
                a = ap + (k<<hsub);

                for (kmax = FFMIN(-xp + dst_wp, src_wp); k < kmax; k++) {
=======
            int hsub = i ? s->hsub : 0;
            int vsub = i ? s->vsub : 0;
            uint8_t *dp = dst->data[i] + (x >> hsub) +
                (start_y >> vsub) * dst->linesize[i];
            uint8_t *sp = src->data[i];
            uint8_t *ap = src->data[3];
            int wp = FFALIGN(width, 1<<hsub) >> hsub;
            int hp = FFALIGN(height, 1<<vsub) >> vsub;
            if (y < 0) {
                sp += ((-y) >> vsub) * src->linesize[i];
                ap += -y * src->linesize[3];
            }
            for (j = 0; j < hp; j++) {
                uint8_t *d = dp, *s = sp, *a = ap;
                for (k = 0; k < wp; k++) {
                    // average alpha for color components, improve quality
>>>>>>> 3062ac4c
                    int alpha_v, alpha_h, alpha;

                    // average alpha for color components, improve quality
                    if (hsub && vsub && j+1 < src_hp && k+1 < src_wp) {
                        alpha = (a[0] + a[src->linesize[3]] +
                                 a[1] + a[src->linesize[3]+1]) >> 2;
                    } else if (hsub || vsub) {
                        alpha_h = hsub && k+1 < src_wp ?
                            (a[0] + a[1]) >> 1 : a[0];
                        alpha_v = vsub && j+1 < src_hp ?
                            (a[0] + a[src->linesize[3]]) >> 1 : a[0];
                        alpha = (alpha_v + alpha_h) >> 1;
                    } else
                        alpha = a[0];
                    // if the main channel has an alpha channel, alpha has to be calculated
                    // to create an un-premultiplied (straight) alpha value
                    if (main_has_alpha && alpha != 0 && alpha != 255) {
                        // average alpha for color components, improve quality
                        uint8_t alpha_d;
                        if (hsub && vsub && j+1 < src_hp && k+1 < src_wp) {
                            alpha_d = (d[0] + d[src->linesize[3]] +
                                       d[1] + d[src->linesize[3]+1]) >> 2;
                        } else if (hsub || vsub) {
                            alpha_h = hsub && k+1 < src_wp ?
                                (d[0] + d[1]) >> 1 : d[0];
                            alpha_v = vsub && j+1 < src_hp ?
                                (d[0] + d[src->linesize[3]]) >> 1 : d[0];
                            alpha_d = (alpha_v + alpha_h) >> 1;
                        } else
                            alpha_d = d[0];
                        alpha = UNPREMULTIPLY_ALPHA(alpha, alpha_d);
                    }
                    *d = FAST_DIV255(*d * (255 - alpha) + *s * alpha);
                    s++;
                    d++;
                    a += 1 << hsub;
                }
                dp += dst->linesize[i];
                sp += src->linesize[i];
                ap += (1 << vsub) * src->linesize[3];
            }
        }
    }
}

static int try_filter_frame(AVFilterContext *ctx, AVFrame *mainpic)
{
    OverlayContext *over = ctx->priv;
    AVFilterLink *inlink = ctx->inputs[0];
    AVFrame *next_overpic;
    int ret;

    /* Discard obsolete overlay frames: if there is a next overlay frame with pts
     * before the main frame, we can drop the current overlay. */
    while (1) {
        next_overpic = ff_bufqueue_peek(&over->queue_over, 0);
        if (!next_overpic && over->overlay_eof && !over->repeatlast) {
            av_frame_free(&over->overpicref);
            break;
        }
        if (!next_overpic || av_compare_ts(next_overpic->pts, ctx->inputs[OVERLAY]->time_base,
                                           mainpic->pts     , ctx->inputs[MAIN]->time_base) > 0)
            break;
        ff_bufqueue_get(&over->queue_over);
        av_frame_free(&over->overpicref);
        over->overpicref = next_overpic;
    }

    /* If there is no next frame and no EOF and the overlay frame is before
     * the main frame, we can not know yet if it will be superseded. */
    if (!over->queue_over.available && !over->overlay_eof &&
        (!over->overpicref || av_compare_ts(over->overpicref->pts, ctx->inputs[OVERLAY]->time_base,
                                            mainpic->pts         , ctx->inputs[MAIN]->time_base) < 0))
        return AVERROR(EAGAIN);

    /* At this point, we know that the current overlay frame extends to the
     * time of the main frame. */
    av_dlog(ctx, "main_pts:%s main_pts_time:%s",
            av_ts2str(mainpic->pts), av_ts2timestr(mainpic->pts, &ctx->inputs[MAIN]->time_base));
    if (over->overpicref)
        av_dlog(ctx, " over_pts:%s over_pts_time:%s",
                av_ts2str(over->overpicref->pts), av_ts2timestr(over->overpicref->pts, &ctx->inputs[OVERLAY]->time_base));
    av_dlog(ctx, "\n");

    if (over->overpicref) {
        if (over->eval_mode == EVAL_MODE_FRAME) {
            int64_t pos = av_frame_get_pkt_pos(mainpic);

            over->var_values[VAR_N] = inlink->frame_count;
            over->var_values[VAR_T] = mainpic->pts == AV_NOPTS_VALUE ?
                NAN : mainpic->pts * av_q2d(inlink->time_base);
            over->var_values[VAR_POS] = pos == -1 ? NAN : pos;

            eval_expr(ctx);
            av_log(ctx, AV_LOG_DEBUG, "n:%f t:%f pos:%f x:%f xi:%d y:%f yi:%d\n",
                   over->var_values[VAR_N], over->var_values[VAR_T], over->var_values[VAR_POS],
                   over->var_values[VAR_X], over->x,
                   over->var_values[VAR_Y], over->y);
        }
        if (!ctx->is_disabled)
            blend_image(ctx, mainpic, over->overpicref, over->x, over->y);

    }
    ret = ff_filter_frame(ctx->outputs[0], mainpic);
    av_assert1(ret != AVERROR(EAGAIN));
    over->frame_requested = 0;
    return ret;
}

static int try_filter_next_frame(AVFilterContext *ctx)
{
    OverlayContext *over = ctx->priv;
    AVFrame *next_mainpic = ff_bufqueue_peek(&over->queue_main, 0);
    int ret;

    if (!next_mainpic)
        return AVERROR(EAGAIN);
    if ((ret = try_filter_frame(ctx, next_mainpic)) == AVERROR(EAGAIN))
        return ret;
    ff_bufqueue_get(&over->queue_main);
    return ret;
}

static int flush_frames(AVFilterContext *ctx)
{
    int ret;

    while (!(ret = try_filter_next_frame(ctx)));
    return ret == AVERROR(EAGAIN) ? 0 : ret;
}

static int filter_frame_main(AVFilterLink *inlink, AVFrame *inpicref)
{
    AVFilterContext *ctx = inlink->dst;
    OverlayContext *over = ctx->priv;
    int ret;

    if ((ret = flush_frames(ctx)) < 0)
        return ret;
    if ((ret = try_filter_frame(ctx, inpicref)) < 0) {
        if (ret != AVERROR(EAGAIN))
            return ret;
        ff_bufqueue_add(ctx, &over->queue_main, inpicref);
    }

    if (!over->overpicref)
        return 0;
    flush_frames(ctx);

    return 0;
}

static int filter_frame_over(AVFilterLink *inlink, AVFrame *inpicref)
{
    AVFilterContext *ctx = inlink->dst;
    OverlayContext *over = ctx->priv;
    int ret;

    if ((ret = flush_frames(ctx)) < 0)
        return ret;
    ff_bufqueue_add(ctx, &over->queue_over, inpicref);
    ret = try_filter_next_frame(ctx);
    return ret == AVERROR(EAGAIN) ? 0 : ret;
}

static int request_frame(AVFilterLink *outlink)
{
    AVFilterContext *ctx = outlink->src;
    OverlayContext *over = ctx->priv;
    int input, ret;

    if (!try_filter_next_frame(ctx))
        return 0;
    over->frame_requested = 1;
    while (over->frame_requested) {
        /* TODO if we had a frame duration, we could guess more accurately */
        input = !over->overlay_eof && (over->queue_main.available ||
                                       over->queue_over.available < 2) ?
                OVERLAY : MAIN;
        ret = ff_request_frame(ctx->inputs[input]);
        /* EOF on main is reported immediately */
        if (ret == AVERROR_EOF && input == OVERLAY) {
            over->overlay_eof = 1;
            if (over->shortest)
                return ret;
            if ((ret = try_filter_next_frame(ctx)) != AVERROR(EAGAIN))
                return ret;
            ret = 0; /* continue requesting frames on main */
        }
        if (ret < 0)
            return ret;
    }
    return 0;
}

#define OFFSET(x) offsetof(OverlayContext, x)
#define FLAGS AV_OPT_FLAG_VIDEO_PARAM|AV_OPT_FLAG_FILTERING_PARAM

static const AVOption overlay_options[] = {
    { "x", "set the x expression", OFFSET(x_expr), AV_OPT_TYPE_STRING, {.str = "0"}, CHAR_MIN, CHAR_MAX, FLAGS },
    { "y", "set the y expression", OFFSET(y_expr), AV_OPT_TYPE_STRING, {.str = "0"}, CHAR_MIN, CHAR_MAX, FLAGS },
    { "eval", "specify when to evaluate expressions", OFFSET(eval_mode), AV_OPT_TYPE_INT, {.i64 = EVAL_MODE_FRAME}, 0, EVAL_MODE_NB-1, FLAGS, "eval" },
         { "init",  "eval expressions once during initialization", 0, AV_OPT_TYPE_CONST, {.i64=EVAL_MODE_INIT},  .flags = FLAGS, .unit = "eval" },
         { "frame", "eval expressions per-frame",                  0, AV_OPT_TYPE_CONST, {.i64=EVAL_MODE_FRAME}, .flags = FLAGS, .unit = "eval" },
    { "rgb", "force packed RGB in input and output (deprecated)", OFFSET(allow_packed_rgb), AV_OPT_TYPE_INT, {.i64=0}, 0, 1, FLAGS },
    { "shortest", "force termination when the shortest input terminates", OFFSET(shortest), AV_OPT_TYPE_INT, { .i64 = 0 }, 0, 1, FLAGS },
    { "format", "set output format", OFFSET(format), AV_OPT_TYPE_INT, {.i64=OVERLAY_FORMAT_YUV420}, 0, OVERLAY_FORMAT_NB-1, FLAGS, "format" },
        { "yuv420", "", 0, AV_OPT_TYPE_CONST, {.i64=OVERLAY_FORMAT_YUV420}, .flags = FLAGS, .unit = "format" },
        { "yuv444", "", 0, AV_OPT_TYPE_CONST, {.i64=OVERLAY_FORMAT_YUV444}, .flags = FLAGS, .unit = "format" },
        { "rgb",    "", 0, AV_OPT_TYPE_CONST, {.i64=OVERLAY_FORMAT_RGB},    .flags = FLAGS, .unit = "format" },
    { "repeatlast", "repeat overlay of the last overlay frame", OFFSET(repeatlast), AV_OPT_TYPE_INT, {.i64=1}, 0, 1, FLAGS },
    { NULL }
};

AVFILTER_DEFINE_CLASS(overlay);

static const AVFilterPad avfilter_vf_overlay_inputs[] = {
    {
        .name         = "main",
        .type         = AVMEDIA_TYPE_VIDEO,
        .get_video_buffer = ff_null_get_video_buffer,
        .config_props = config_input_main,
        .filter_frame = filter_frame_main,
        .needs_writable = 1,
    },
    {
        .name         = "overlay",
        .type         = AVMEDIA_TYPE_VIDEO,
        .config_props = config_input_overlay,
        .filter_frame = filter_frame_over,
    },
    { NULL }
};

static const AVFilterPad avfilter_vf_overlay_outputs[] = {
    {
        .name          = "default",
        .type          = AVMEDIA_TYPE_VIDEO,
        .config_props  = config_output,
        .request_frame = request_frame,
    },
    { NULL }
};

AVFilter avfilter_vf_overlay = {
    .name      = "overlay",
    .description = NULL_IF_CONFIG_SMALL("Overlay a video source on top of the input."),

    .init      = init,
    .uninit    = uninit,

    .priv_size = sizeof(OverlayContext),
    .priv_class = &overlay_class,

    .query_formats = query_formats,
    .process_command = process_command,

    .inputs    = avfilter_vf_overlay_inputs,
    .outputs   = avfilter_vf_overlay_outputs,
    .flags     = AVFILTER_FLAG_SUPPORT_TIMELINE_INTERNAL,
};<|MERGE_RESOLUTION|>--- conflicted
+++ resolved
@@ -118,25 +118,25 @@
 
 static av_cold int init(AVFilterContext *ctx)
 {
-    OverlayContext *over = ctx->priv;
-
-    if (over->allow_packed_rgb) {
+    OverlayContext *s = ctx->priv;
+
+    if (s->allow_packed_rgb) {
         av_log(ctx, AV_LOG_WARNING,
                "The rgb option is deprecated and is overriding the format option, use format instead\n");
-        over->format = OVERLAY_FORMAT_RGB;
+        s->format = OVERLAY_FORMAT_RGB;
     }
     return 0;
 }
 
 static av_cold void uninit(AVFilterContext *ctx)
 {
-    OverlayContext *over = ctx->priv;
-
-    av_frame_free(&over->overpicref);
-    ff_bufqueue_discard_all(&over->queue_main);
-    ff_bufqueue_discard_all(&over->queue_over);
-    av_expr_free(over->x_pexpr); over->x_pexpr = NULL;
-    av_expr_free(over->y_pexpr); over->y_pexpr = NULL;
+    OverlayContext *s = ctx->priv;
+
+    av_frame_free(&s->overpicref);
+    ff_bufqueue_discard_all(&s->queue_main);
+    ff_bufqueue_discard_all(&s->queue_over);
+    av_expr_free(s->x_pexpr); s->x_pexpr = NULL;
+    av_expr_free(s->y_pexpr); s->y_pexpr = NULL;
 }
 
 static inline int normalize_xy(double d, int chroma_sub)
@@ -148,13 +148,13 @@
 
 static void eval_expr(AVFilterContext *ctx)
 {
-    OverlayContext  *over = ctx->priv;
-
-    over->var_values[VAR_X] = av_expr_eval(over->x_pexpr, over->var_values, NULL);
-    over->var_values[VAR_Y] = av_expr_eval(over->y_pexpr, over->var_values, NULL);
-    over->var_values[VAR_X] = av_expr_eval(over->x_pexpr, over->var_values, NULL);
-    over->x = normalize_xy(over->var_values[VAR_X], over->hsub);
-    over->y = normalize_xy(over->var_values[VAR_Y], over->vsub);
+    OverlayContext *s = ctx->priv;
+
+    s->var_values[VAR_X] = av_expr_eval(s->x_pexpr, s->var_values, NULL);
+    s->var_values[VAR_Y] = av_expr_eval(s->y_pexpr, s->var_values, NULL);
+    s->var_values[VAR_X] = av_expr_eval(s->x_pexpr, s->var_values, NULL);
+    s->x = normalize_xy(s->var_values[VAR_X], s->hsub);
+    s->y = normalize_xy(s->var_values[VAR_Y], s->vsub);
 }
 
 static int set_expr(AVExpr **pexpr, const char *expr, const char *option, void *log_ctx)
@@ -181,31 +181,31 @@
 static int process_command(AVFilterContext *ctx, const char *cmd, const char *args,
                            char *res, int res_len, int flags)
 {
-    OverlayContext *over = ctx->priv;
+    OverlayContext *s = ctx->priv;
     int ret;
 
     if      (!strcmp(cmd, "x"))
-        ret = set_expr(&over->x_pexpr, args, cmd, ctx);
+        ret = set_expr(&s->x_pexpr, args, cmd, ctx);
     else if (!strcmp(cmd, "y"))
-        ret = set_expr(&over->y_pexpr, args, cmd, ctx);
+        ret = set_expr(&s->y_pexpr, args, cmd, ctx);
     else
         ret = AVERROR(ENOSYS);
 
     if (ret < 0)
         return ret;
 
-    if (over->eval_mode == EVAL_MODE_INIT) {
+    if (s->eval_mode == EVAL_MODE_INIT) {
         eval_expr(ctx);
         av_log(ctx, AV_LOG_VERBOSE, "x:%f xi:%d y:%f yi:%d\n",
-               over->var_values[VAR_X], over->x,
-               over->var_values[VAR_Y], over->y);
+               s->var_values[VAR_X], s->x,
+               s->var_values[VAR_Y], s->y);
     }
     return ret;
 }
 
 static int query_formats(AVFilterContext *ctx)
 {
-    OverlayContext *over = ctx->priv;
+    OverlayContext *s = ctx->priv;
 
     /* overlay formats contains alpha, for avoiding conversion with alpha information loss */
     static const enum AVPixelFormat main_pix_fmts_yuv420[] = {
@@ -237,7 +237,7 @@
     AVFilterFormats *main_formats;
     AVFilterFormats *overlay_formats;
 
-    switch (over->format) {
+    switch (s->format) {
     case OVERLAY_FORMAT_YUV420:
         main_formats    = ff_make_format_list(main_pix_fmts_yuv420);
         overlay_formats = ff_make_format_list(overlay_pix_fmts_yuv420);
@@ -272,116 +272,61 @@
     OverlayContext *s = inlink->dst->priv;
     const AVPixFmtDescriptor *pix_desc = av_pix_fmt_desc_get(inlink->format);
 
-<<<<<<< HEAD
-    av_image_fill_max_pixsteps(over->main_pix_step,    NULL, pix_desc);
-
-    over->hsub = pix_desc->log2_chroma_w;
-    over->vsub = pix_desc->log2_chroma_h;
-=======
-    av_image_fill_max_pixsteps(s->max_plane_step, NULL, pix_desc);
+    av_image_fill_max_pixsteps(s->main_pix_step,    NULL, pix_desc);
+
     s->hsub = pix_desc->log2_chroma_w;
     s->vsub = pix_desc->log2_chroma_h;
->>>>>>> 3062ac4c
-
-    over->main_is_packed_rgb =
-        ff_fill_rgba_map(over->main_rgba_map, inlink->format) >= 0;
-    over->main_has_alpha = ff_fmt_is_in(inlink->format, alpha_pix_fmts);
+
+    s->main_is_packed_rgb =
+        ff_fill_rgba_map(s->main_rgba_map, inlink->format) >= 0;
+    s->main_has_alpha = ff_fmt_is_in(inlink->format, alpha_pix_fmts);
     return 0;
 }
 
 static int config_input_overlay(AVFilterLink *inlink)
 {
     AVFilterContext *ctx  = inlink->dst;
-<<<<<<< HEAD
-    OverlayContext  *over = inlink->dst->priv;
-=======
     OverlayContext  *s = inlink->dst->priv;
-    char *expr;
-    double var_values[VAR_VARS_NB], res;
->>>>>>> 3062ac4c
     int ret;
     const AVPixFmtDescriptor *pix_desc = av_pix_fmt_desc_get(inlink->format);
 
-    av_image_fill_max_pixsteps(over->overlay_pix_step, NULL, pix_desc);
+    av_image_fill_max_pixsteps(s->overlay_pix_step, NULL, pix_desc);
 
     /* Finish the configuration by evaluating the expressions
        now when both inputs are configured. */
-<<<<<<< HEAD
-    over->var_values[VAR_MAIN_W   ] = over->var_values[VAR_MW] = ctx->inputs[MAIN   ]->w;
-    over->var_values[VAR_MAIN_H   ] = over->var_values[VAR_MH] = ctx->inputs[MAIN   ]->h;
-    over->var_values[VAR_OVERLAY_W] = over->var_values[VAR_OW] = ctx->inputs[OVERLAY]->w;
-    over->var_values[VAR_OVERLAY_H] = over->var_values[VAR_OH] = ctx->inputs[OVERLAY]->h;
-    over->var_values[VAR_HSUB]  = 1<<pix_desc->log2_chroma_w;
-    over->var_values[VAR_VSUB]  = 1<<pix_desc->log2_chroma_h;
-    over->var_values[VAR_X]     = NAN;
-    over->var_values[VAR_Y]     = NAN;
-    over->var_values[VAR_N]     = 0;
-    over->var_values[VAR_T]     = NAN;
-    over->var_values[VAR_POS]   = NAN;
-
-    if ((ret = set_expr(&over->x_pexpr,      over->x_expr,      "x",      ctx)) < 0 ||
-        (ret = set_expr(&over->y_pexpr,      over->y_expr,      "y",      ctx)) < 0)
+    s->var_values[VAR_MAIN_W   ] = s->var_values[VAR_MW] = ctx->inputs[MAIN   ]->w;
+    s->var_values[VAR_MAIN_H   ] = s->var_values[VAR_MH] = ctx->inputs[MAIN   ]->h;
+    s->var_values[VAR_OVERLAY_W] = s->var_values[VAR_OW] = ctx->inputs[OVERLAY]->w;
+    s->var_values[VAR_OVERLAY_H] = s->var_values[VAR_OH] = ctx->inputs[OVERLAY]->h;
+    s->var_values[VAR_HSUB]  = 1<<pix_desc->log2_chroma_w;
+    s->var_values[VAR_VSUB]  = 1<<pix_desc->log2_chroma_h;
+    s->var_values[VAR_X]     = NAN;
+    s->var_values[VAR_Y]     = NAN;
+    s->var_values[VAR_N]     = 0;
+    s->var_values[VAR_T]     = NAN;
+    s->var_values[VAR_POS]   = NAN;
+
+    if ((ret = set_expr(&s->x_pexpr,      s->x_expr,      "x",      ctx)) < 0 ||
+        (ret = set_expr(&s->y_pexpr,      s->y_expr,      "y",      ctx)) < 0)
         return ret;
 
-    over->overlay_is_packed_rgb =
-        ff_fill_rgba_map(over->overlay_rgba_map, inlink->format) >= 0;
-    over->overlay_has_alpha = ff_fmt_is_in(inlink->format, alpha_pix_fmts);
-
-    if (over->eval_mode == EVAL_MODE_INIT) {
+    s->overlay_is_packed_rgb =
+        ff_fill_rgba_map(s->overlay_rgba_map, inlink->format) >= 0;
+    s->overlay_has_alpha = ff_fmt_is_in(inlink->format, alpha_pix_fmts);
+
+    if (s->eval_mode == EVAL_MODE_INIT) {
         eval_expr(ctx);
         av_log(ctx, AV_LOG_VERBOSE, "x:%f xi:%d y:%f yi:%d\n",
-               over->var_values[VAR_X], over->x,
-               over->var_values[VAR_Y], over->y);
-    }
-=======
-    var_values[VAR_E  ] = M_E;
-    var_values[VAR_PHI] = M_PHI;
-    var_values[VAR_PI ] = M_PI;
-
-    var_values[VAR_MAIN_W   ] = var_values[VAR_MW] = ctx->inputs[MAIN   ]->w;
-    var_values[VAR_MAIN_H   ] = var_values[VAR_MH] = ctx->inputs[MAIN   ]->h;
-    var_values[VAR_OVERLAY_W] = var_values[VAR_OW] = ctx->inputs[OVERLAY]->w;
-    var_values[VAR_OVERLAY_H] = var_values[VAR_OH] = ctx->inputs[OVERLAY]->h;
-
-    if ((ret = av_expr_parse_and_eval(&res, (expr = s->x_expr), var_names, var_values,
-                                      NULL, NULL, NULL, NULL, NULL, 0, ctx)) < 0)
-        goto fail;
-    s->x = res;
-    if ((ret = av_expr_parse_and_eval(&res, (expr = s->y_expr), var_names, var_values,
-                                      NULL, NULL, NULL, NULL, NULL, 0, ctx)))
-        goto fail;
-    s->y = res;
-    /* x may depend on y */
-    if ((ret = av_expr_parse_and_eval(&res, (expr = s->x_expr), var_names, var_values,
-                                      NULL, NULL, NULL, NULL, NULL, 0, ctx)) < 0)
-        goto fail;
-    s->x = res;
->>>>>>> 3062ac4c
+               s->var_values[VAR_X], s->x,
+               s->var_values[VAR_Y], s->y);
+    }
 
     av_log(ctx, AV_LOG_VERBOSE,
            "main w:%d h:%d fmt:%s overlay w:%d h:%d fmt:%s\n",
            ctx->inputs[MAIN]->w, ctx->inputs[MAIN]->h,
            av_get_pix_fmt_name(ctx->inputs[MAIN]->format),
-<<<<<<< HEAD
            ctx->inputs[OVERLAY]->w, ctx->inputs[OVERLAY]->h,
            av_get_pix_fmt_name(ctx->inputs[OVERLAY]->format));
-=======
-           s->x, s->y,
-           ctx->inputs[OVERLAY]->w, ctx->inputs[OVERLAY]->h,
-           av_get_pix_fmt_name(ctx->inputs[OVERLAY]->format));
-
-    if (s->x < 0 || s->y < 0 ||
-        s->x + var_values[VAR_OVERLAY_W] > var_values[VAR_MAIN_W] ||
-        s->y + var_values[VAR_OVERLAY_H] > var_values[VAR_MAIN_H]) {
-        av_log(ctx, AV_LOG_ERROR,
-               "Overlay area (%d,%d)<->(%d,%d) not within the main area (0,0)<->(%d,%d) or zero-sized\n",
-               s->x, s->y,
-               (int)(s->x + var_values[VAR_OVERLAY_W]),
-               (int)(s->y + var_values[VAR_OVERLAY_H]),
-               (int)var_values[VAR_MAIN_W], (int)var_values[VAR_MAIN_H]);
-        return AVERROR(EINVAL);
-    }
->>>>>>> 3062ac4c
     return 0;
 }
 
@@ -413,8 +358,7 @@
                         AVFrame *dst, AVFrame *src,
                         int x, int y)
 {
-<<<<<<< HEAD
-    OverlayContext *over = ctx->priv;
+    OverlayContext *s = ctx->priv;
     int i, imax, j, jmax, k, kmax;
     const int src_w = src->width;
     const int src_h = src->height;
@@ -425,19 +369,19 @@
         y >= dst_h || y+dst_h < 0)
         return; /* no intersection */
 
-    if (over->main_is_packed_rgb) {
+    if (s->main_is_packed_rgb) {
         uint8_t alpha;          ///< the amount of overlay to blend on to main
-        const int dr = over->main_rgba_map[R];
-        const int dg = over->main_rgba_map[G];
-        const int db = over->main_rgba_map[B];
-        const int da = over->main_rgba_map[A];
-        const int dstep = over->main_pix_step[0];
-        const int sr = over->overlay_rgba_map[R];
-        const int sg = over->overlay_rgba_map[G];
-        const int sb = over->overlay_rgba_map[B];
-        const int sa = over->overlay_rgba_map[A];
-        const int sstep = over->overlay_pix_step[0];
-        const int main_has_alpha = over->main_has_alpha;
+        const int dr = s->main_rgba_map[R];
+        const int dg = s->main_rgba_map[G];
+        const int db = s->main_rgba_map[B];
+        const int da = s->main_rgba_map[A];
+        const int dstep = s->main_pix_step[0];
+        const int sr = s->overlay_rgba_map[R];
+        const int sg = s->overlay_rgba_map[G];
+        const int sb = s->overlay_rgba_map[B];
+        const int sa = s->overlay_rgba_map[A];
+        const int sstep = s->overlay_pix_step[0];
+        const int main_has_alpha = s->main_has_alpha;
         uint8_t *s, *sp, *d, *dp;
 
         i = FFMAX(-y, 0);
@@ -488,40 +432,12 @@
                 }
                 d += dstep;
                 s += sstep;
-=======
-    OverlayContext *s = ctx->priv;
-    int i, j, k;
-    int width, height;
-    int overlay_end_y = y + src->height;
-    int end_y, start_y;
-
-    width = FFMIN(dst->width - x, src->width);
-    end_y = FFMIN(dst->height, overlay_end_y);
-    start_y = FFMAX(y, 0);
-    height = end_y - start_y;
-
-    if (dst->format == AV_PIX_FMT_BGR24 || dst->format == AV_PIX_FMT_RGB24) {
-        uint8_t *dp = dst->data[0] + x * 3 + start_y * dst->linesize[0];
-        uint8_t *sp = src->data[0];
-        int b = dst->format == AV_PIX_FMT_BGR24 ? 2 : 0;
-        int r = dst->format == AV_PIX_FMT_BGR24 ? 0 : 2;
-        if (y < 0)
-            sp += -y * src->linesize[0];
-        for (i = 0; i < height; i++) {
-            uint8_t *d = dp, *s = sp;
-            for (j = 0; j < width; j++) {
-                d[r] = (d[r] * (0xff - s[3]) + s[0] * s[3] + 128) >> 8;
-                d[1] = (d[1] * (0xff - s[3]) + s[1] * s[3] + 128) >> 8;
-                d[b] = (d[b] * (0xff - s[3]) + s[2] * s[3] + 128) >> 8;
-                d += 3;
-                s += 4;
->>>>>>> 3062ac4c
             }
             dp += dst->linesize[0];
             sp += src->linesize[0];
         }
     } else {
-        const int main_has_alpha = over->main_has_alpha;
+        const int main_has_alpha = s->main_has_alpha;
         if (main_has_alpha) {
             uint8_t alpha;          ///< the amount of overlay to blend on to main
             uint8_t *s, *sa, *d, *da;
@@ -559,9 +475,8 @@
             }
         }
         for (i = 0; i < 3; i++) {
-<<<<<<< HEAD
-            int hsub = i ? over->hsub : 0;
-            int vsub = i ? over->vsub : 0;
+            int hsub = i ? s->hsub : 0;
+            int vsub = i ? s->vsub : 0;
             int src_wp = FF_CEIL_RSHIFT(src_w, hsub);
             int src_hp = FF_CEIL_RSHIFT(src_h, vsub);
             int dst_wp = FF_CEIL_RSHIFT(dst_w, hsub);
@@ -582,24 +497,6 @@
                 a = ap + (k<<hsub);
 
                 for (kmax = FFMIN(-xp + dst_wp, src_wp); k < kmax; k++) {
-=======
-            int hsub = i ? s->hsub : 0;
-            int vsub = i ? s->vsub : 0;
-            uint8_t *dp = dst->data[i] + (x >> hsub) +
-                (start_y >> vsub) * dst->linesize[i];
-            uint8_t *sp = src->data[i];
-            uint8_t *ap = src->data[3];
-            int wp = FFALIGN(width, 1<<hsub) >> hsub;
-            int hp = FFALIGN(height, 1<<vsub) >> vsub;
-            if (y < 0) {
-                sp += ((-y) >> vsub) * src->linesize[i];
-                ap += -y * src->linesize[3];
-            }
-            for (j = 0; j < hp; j++) {
-                uint8_t *d = dp, *s = sp, *a = ap;
-                for (k = 0; k < wp; k++) {
-                    // average alpha for color components, improve quality
->>>>>>> 3062ac4c
                     int alpha_v, alpha_h, alpha;
 
                     // average alpha for color components, improve quality
@@ -647,7 +544,7 @@
 
 static int try_filter_frame(AVFilterContext *ctx, AVFrame *mainpic)
 {
-    OverlayContext *over = ctx->priv;
+    OverlayContext *s = ctx->priv;
     AVFilterLink *inlink = ctx->inputs[0];
     AVFrame *next_overpic;
     int ret;
@@ -655,23 +552,23 @@
     /* Discard obsolete overlay frames: if there is a next overlay frame with pts
      * before the main frame, we can drop the current overlay. */
     while (1) {
-        next_overpic = ff_bufqueue_peek(&over->queue_over, 0);
-        if (!next_overpic && over->overlay_eof && !over->repeatlast) {
-            av_frame_free(&over->overpicref);
+        next_overpic = ff_bufqueue_peek(&s->queue_over, 0);
+        if (!next_overpic && s->overlay_eof && !s->repeatlast) {
+            av_frame_free(&s->overpicref);
             break;
         }
         if (!next_overpic || av_compare_ts(next_overpic->pts, ctx->inputs[OVERLAY]->time_base,
                                            mainpic->pts     , ctx->inputs[MAIN]->time_base) > 0)
             break;
-        ff_bufqueue_get(&over->queue_over);
-        av_frame_free(&over->overpicref);
-        over->overpicref = next_overpic;
+        ff_bufqueue_get(&s->queue_over);
+        av_frame_free(&s->overpicref);
+        s->overpicref = next_overpic;
     }
 
     /* If there is no next frame and no EOF and the overlay frame is before
      * the main frame, we can not know yet if it will be superseded. */
-    if (!over->queue_over.available && !over->overlay_eof &&
-        (!over->overpicref || av_compare_ts(over->overpicref->pts, ctx->inputs[OVERLAY]->time_base,
+    if (!s->queue_over.available && !s->overlay_eof &&
+        (!s->overpicref || av_compare_ts(s->overpicref->pts, ctx->inputs[OVERLAY]->time_base,
                                             mainpic->pts         , ctx->inputs[MAIN]->time_base) < 0))
         return AVERROR(EAGAIN);
 
@@ -679,47 +576,47 @@
      * time of the main frame. */
     av_dlog(ctx, "main_pts:%s main_pts_time:%s",
             av_ts2str(mainpic->pts), av_ts2timestr(mainpic->pts, &ctx->inputs[MAIN]->time_base));
-    if (over->overpicref)
+    if (s->overpicref)
         av_dlog(ctx, " over_pts:%s over_pts_time:%s",
-                av_ts2str(over->overpicref->pts), av_ts2timestr(over->overpicref->pts, &ctx->inputs[OVERLAY]->time_base));
+                av_ts2str(s->overpicref->pts), av_ts2timestr(s->overpicref->pts, &ctx->inputs[OVERLAY]->time_base));
     av_dlog(ctx, "\n");
 
-    if (over->overpicref) {
-        if (over->eval_mode == EVAL_MODE_FRAME) {
+    if (s->overpicref) {
+        if (s->eval_mode == EVAL_MODE_FRAME) {
             int64_t pos = av_frame_get_pkt_pos(mainpic);
 
-            over->var_values[VAR_N] = inlink->frame_count;
-            over->var_values[VAR_T] = mainpic->pts == AV_NOPTS_VALUE ?
+            s->var_values[VAR_N] = inlink->frame_count;
+            s->var_values[VAR_T] = mainpic->pts == AV_NOPTS_VALUE ?
                 NAN : mainpic->pts * av_q2d(inlink->time_base);
-            over->var_values[VAR_POS] = pos == -1 ? NAN : pos;
+            s->var_values[VAR_POS] = pos == -1 ? NAN : pos;
 
             eval_expr(ctx);
             av_log(ctx, AV_LOG_DEBUG, "n:%f t:%f pos:%f x:%f xi:%d y:%f yi:%d\n",
-                   over->var_values[VAR_N], over->var_values[VAR_T], over->var_values[VAR_POS],
-                   over->var_values[VAR_X], over->x,
-                   over->var_values[VAR_Y], over->y);
+                   s->var_values[VAR_N], s->var_values[VAR_T], s->var_values[VAR_POS],
+                   s->var_values[VAR_X], s->x,
+                   s->var_values[VAR_Y], s->y);
         }
         if (!ctx->is_disabled)
-            blend_image(ctx, mainpic, over->overpicref, over->x, over->y);
+            blend_image(ctx, mainpic, s->overpicref, s->x, s->y);
 
     }
     ret = ff_filter_frame(ctx->outputs[0], mainpic);
     av_assert1(ret != AVERROR(EAGAIN));
-    over->frame_requested = 0;
+    s->frame_requested = 0;
     return ret;
 }
 
 static int try_filter_next_frame(AVFilterContext *ctx)
 {
-    OverlayContext *over = ctx->priv;
-    AVFrame *next_mainpic = ff_bufqueue_peek(&over->queue_main, 0);
+    OverlayContext *s = ctx->priv;
+    AVFrame *next_mainpic = ff_bufqueue_peek(&s->queue_main, 0);
     int ret;
 
     if (!next_mainpic)
         return AVERROR(EAGAIN);
     if ((ret = try_filter_frame(ctx, next_mainpic)) == AVERROR(EAGAIN))
         return ret;
-    ff_bufqueue_get(&over->queue_main);
+    ff_bufqueue_get(&s->queue_main);
     return ret;
 }
 
@@ -734,7 +631,7 @@
 static int filter_frame_main(AVFilterLink *inlink, AVFrame *inpicref)
 {
     AVFilterContext *ctx = inlink->dst;
-    OverlayContext *over = ctx->priv;
+    OverlayContext *s = ctx->priv;
     int ret;
 
     if ((ret = flush_frames(ctx)) < 0)
@@ -742,10 +639,10 @@
     if ((ret = try_filter_frame(ctx, inpicref)) < 0) {
         if (ret != AVERROR(EAGAIN))
             return ret;
-        ff_bufqueue_add(ctx, &over->queue_main, inpicref);
-    }
-
-    if (!over->overpicref)
+        ff_bufqueue_add(ctx, &s->queue_main, inpicref);
+    }
+
+    if (!s->overpicref)
         return 0;
     flush_frames(ctx);
 
@@ -755,12 +652,12 @@
 static int filter_frame_over(AVFilterLink *inlink, AVFrame *inpicref)
 {
     AVFilterContext *ctx = inlink->dst;
-    OverlayContext *over = ctx->priv;
+    OverlayContext *s = ctx->priv;
     int ret;
 
     if ((ret = flush_frames(ctx)) < 0)
         return ret;
-    ff_bufqueue_add(ctx, &over->queue_over, inpicref);
+    ff_bufqueue_add(ctx, &s->queue_over, inpicref);
     ret = try_filter_next_frame(ctx);
     return ret == AVERROR(EAGAIN) ? 0 : ret;
 }
@@ -768,22 +665,22 @@
 static int request_frame(AVFilterLink *outlink)
 {
     AVFilterContext *ctx = outlink->src;
-    OverlayContext *over = ctx->priv;
+    OverlayContext *s = ctx->priv;
     int input, ret;
 
     if (!try_filter_next_frame(ctx))
         return 0;
-    over->frame_requested = 1;
-    while (over->frame_requested) {
+    s->frame_requested = 1;
+    while (s->frame_requested) {
         /* TODO if we had a frame duration, we could guess more accurately */
-        input = !over->overlay_eof && (over->queue_main.available ||
-                                       over->queue_over.available < 2) ?
+        input = !s->overlay_eof && (s->queue_main.available ||
+                                       s->queue_over.available < 2) ?
                 OVERLAY : MAIN;
         ret = ff_request_frame(ctx->inputs[input]);
         /* EOF on main is reported immediately */
         if (ret == AVERROR_EOF && input == OVERLAY) {
-            over->overlay_eof = 1;
-            if (over->shortest)
+            s->overlay_eof = 1;
+            if (s->shortest)
                 return ret;
             if ((ret = try_filter_next_frame(ctx)) != AVERROR(EAGAIN))
                 return ret;
